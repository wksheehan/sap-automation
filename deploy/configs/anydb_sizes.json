--- conflicted
+++ resolved
@@ -6,32 +6,6 @@
       },
       "storage": [
         {
-<<<<<<< HEAD
-          "name": "os",
-          "count": 1,
-          "disk_type": "Premium_LRS",
-          "size_gb": 64,
-          "caching": "ReadWrite"
-        },
-        {
-          "name": "data",
-          "count": 1,
-          "disk_type": "Premium_LRS",
-          "size_gb": 256,
-          "caching": "None",
-          "write_accelerator": false,
-          "lun_start": 0
-        },
-        {
-          "name": "log",
-          "count": 1,
-          "disk_type": "Premium_LRS",
-          "size_gb": 128,
-          "caching": "None",
-          "write_accelerator": false,
-          "mount_point": "/log",
-          "lun_start": 9
-=======
           "name"                                 : "os",
           "count"                                : 1,
           "disk_type"                            : "Premium_LRS",
@@ -55,7 +29,6 @@
           "caching"                              : "None",
           "write_accelerator"                    : false,
           "lun_start"                            : 9
->>>>>>> 2fbf0722
         }
       ]
     },
@@ -66,40 +39,6 @@
       },
       "storage": [
         {
-<<<<<<< HEAD
-          "name": "os",
-          "count": 1,
-          "disk_type": "Premium_LRS",
-          "size_gb": 64,
-          "caching": "ReadWrite"
-        },
-        {
-          "name": "sap",
-          "count": 1,
-          "disk_type": "Premium_LRS",
-          "size_gb": 128,
-          "caching": "ReadWrite",
-          "write_accelerator": false,
-          "lun_start": 0
-        },
-        {
-          "name": "data",
-          "count": 1,
-          "disk_type": "Premium_LRS",
-          "size_gb": 256,
-          "caching": "None",
-          "write_accelerator": false,
-          "lun_start": 1
-        },
-        {
-          "name": "log",
-          "count": 1,
-          "disk_type": "Premium_LRS",
-          "size_gb": 128,
-          "caching": "None",
-          "write_accelerator": false,
-          "lun_start": 9
-=======
           "name"                                 : "os",
           "count"                                : 1,
           "disk_type"                            : "Premium_LRS",
@@ -131,7 +70,6 @@
           "caching"                              : "None",
           "write_accelerator"                    : false,
           "lun_start"                            : 9
->>>>>>> 2fbf0722
         }
       ]
     },
@@ -142,40 +80,6 @@
       },
       "storage": [
         {
-<<<<<<< HEAD
-          "name": "os",
-          "count": 1,
-          "disk_type": "Premium_LRS",
-          "size_gb": 64,
-          "caching": "ReadWrite"
-        },
-        {
-          "name": "sap",
-          "count": 1,
-          "disk_type": "Premium_LRS",
-          "size_gb": 128,
-          "caching": "ReadWrite",
-          "write_accelerator": false,
-          "lun_start": 0
-        },
-        {
-          "name": "data",
-          "count": 1,
-          "disk_type": "Premium_LRS",
-          "size_gb": 512,
-          "caching": "None",
-          "write_accelerator": false,
-          "lun_start": 1
-        },
-        {
-          "name": "log",
-          "count": 1,
-          "disk_type": "Premium_LRS",
-          "size_gb": 256,
-          "caching": "None",
-          "write_accelerator": false,
-          "lun_start": 9
-=======
           "name"                                 : "os",
           "count"                                : 1,
           "disk_type"                            : "Premium_LRS",
@@ -207,7 +111,6 @@
           "caching"                              : "None",
           "write_accelerator"                    : false,
           "lun_start"                            : 9
->>>>>>> 2fbf0722
         }
       ]
     },
@@ -218,40 +121,6 @@
       },
       "storage": [
         {
-<<<<<<< HEAD
-          "name": "os",
-          "count": 1,
-          "disk_type": "Premium_LRS",
-          "size_gb": 128,
-          "caching": "ReadWrite"
-        },
-        {
-          "name": "sap",
-          "count": 1,
-          "disk_type": "Premium_LRS",
-          "size_gb": 128,
-          "caching": "ReadWrite",
-          "write_accelerator": false,
-          "lun_start": 0
-        },
-        {
-          "name": "data",
-          "count": 4,
-          "disk_type": "Premium_LRS",
-          "size_gb": 512,
-          "caching": "None",
-          "write_accelerator": false,
-          "lun_start": 1
-        },
-        {
-          "name": "log",
-          "count": 2,
-          "disk_type": "Premium_LRS",
-          "size_gb": 256,
-          "caching": "None",
-          "write_accelerator": false,
-          "lun_start": 9
-=======
           "name"                                 : "os",
           "count"                                : 1,
           "disk_type"                            : "Premium_LRS",
@@ -283,7 +152,6 @@
           "caching"                              : "None",
           "write_accelerator"                    : false,
           "lun_start"                            : 9
->>>>>>> 2fbf0722
         }
 
       ]
@@ -295,40 +163,6 @@
       },
       "storage": [
         {
-<<<<<<< HEAD
-          "name": "os",
-          "count": 1,
-          "disk_type": "Premium_LRS",
-          "size_gb": 128,
-          "caching": "ReadWrite"
-        },
-        {
-          "name": "sap",
-          "count": 1,
-          "disk_type": "Premium_LRS",
-          "size_gb": 128,
-          "caching": "ReadWrite",
-          "write_accelerator": false,
-          "lun_start": 0
-        },
-        {
-          "name": "data",
-          "count": 2,
-          "disk_type": "Premium_LRS",
-          "size_gb": 1024,
-          "caching": "None",
-          "write_accelerator": false,
-          "lun_start": 1
-        },
-        {
-          "name": "log",
-          "count": 2,
-          "disk_type": "Premium_LRS",
-          "size_gb": 512,
-          "caching": "None",
-          "write_accelerator": false,
-          "lun_start": 9
-=======
           "name"                                 : "os",
           "count"                                : 1,
           "disk_type"                            : "Premium_LRS",
@@ -360,7 +194,6 @@
           "caching"                              : "None",
           "write_accelerator"                    : false,
           "lun_start"                            : 9
->>>>>>> 2fbf0722
         }
       ]
     },
@@ -371,40 +204,6 @@
       },
       "storage": [
         {
-<<<<<<< HEAD
-          "name": "os",
-          "count": 1,
-          "disk_type": "Premium_LRS",
-          "size_gb": 128,
-          "caching": "ReadWrite"
-        },
-        {
-          "name": "sap",
-          "count": 1,
-          "disk_type": "Premium_LRS",
-          "size_gb": 128,
-          "caching": "ReadWrite",
-          "write_accelerator": false,
-          "lun_start": 0
-        },
-        {
-          "name": "data",
-          "count": 5,
-          "disk_type": "Premium_LRS",
-          "size_gb": 1024,
-          "caching": "None",
-          "write_accelerator": false,
-          "lun_start": 1
-        },
-        {
-          "name": "log",
-          "count": 2,
-          "disk_type": "Premium_LRS",
-          "size_gb": 512,
-          "caching": "None",
-          "write_accelerator": true,
-          "lun_start": 17
-=======
           "name"                                 : "os",
           "count"                                : 1,
           "disk_type"                            : "Premium_LRS",
@@ -436,7 +235,6 @@
           "caching"                              : "None",
           "write_accelerator"                    : true,
           "lun_start"                            : 17
->>>>>>> 2fbf0722
         }
       ]
     },
@@ -447,40 +245,6 @@
       },
       "storage": [
         {
-<<<<<<< HEAD
-          "name": "os",
-          "count": 1,
-          "disk_type": "Premium_LRS",
-          "size_gb": 128,
-          "caching": "ReadWrite"
-        },
-        {
-          "name": "sap",
-          "count": 1,
-          "disk_type": "Premium_LRS",
-          "size_gb": 128,
-          "caching": "ReadWrite",
-          "write_accelerator": false,
-          "lun_start": 0
-        },
-        {
-          "name": "data",
-          "count": 5,
-          "disk_type": "Premium_LRS",
-          "size_gb": 2048,
-          "caching": "None",
-          "write_accelerator": false,
-          "lun_start": 1
-        },
-        {
-          "name": "log",
-          "count": 2,
-          "disk_type": "Premium_LRS",
-          "size_gb": 512,
-          "caching": "None",
-          "write_accelerator": true,
-          "lun_start": 17
-=======
           "name"                                 : "os",
           "count"                                : 1,
           "disk_type"                            : "Premium_LRS",
@@ -512,7 +276,6 @@
           "caching"                              : "None",
           "write_accelerator"                    : true,
           "lun_start"                            : 17
->>>>>>> 2fbf0722
         }
       ]
     },
@@ -523,41 +286,6 @@
       },
       "storage": [
         {
-<<<<<<< HEAD
-          "name": "os",
-          "count": 1,
-          "disk_type": "Premium_LRS",
-          "size_gb": 128,
-          "caching": "ReadWrite"
-        },
-        {
-          "name": "sap",
-          "count": 1,
-          "disk_type": "Premium_LRS",
-          "size_gb": 128,
-          "caching": "ReadWrite",
-          "write_accelerator": false,
-          "lun_start": 0
-        },
-        {
-          "name": "data",
-          "count": 4,
-          "disk_type": "Premium_LRS",
-          "size_gb": 4096,
-          "caching": "None",
-          "write_accelerator": false,
-          "mount_point": "/data",
-          "lun_start": 1
-        },
-        {
-          "name": "log",
-          "count": 2,
-          "disk_type": "Premium_LRS",
-          "size_gb": 512,
-          "caching": "None",
-          "write_accelerator": true,
-          "lun_start": 17
-=======
           "name"                                 : "os",
           "count"                                : 1,
           "disk_type"                            : "Premium_LRS",
@@ -589,7 +317,6 @@
           "caching"                              : "None",
           "write_accelerator"                    : true,
           "lun_start"                            : 17
->>>>>>> 2fbf0722
         }
       ]
     },
@@ -600,40 +327,6 @@
       },
       "storage": [
         {
-<<<<<<< HEAD
-          "name": "os",
-          "count": 1,
-          "disk_type": "Premium_LRS",
-          "size_gb": 128,
-          "caching": "ReadWrite"
-        },
-        {
-          "name": "sap",
-          "count": 1,
-          "disk_type": "Premium_LRS",
-          "size_gb": 128,
-          "caching": "ReadWrite",
-          "write_accelerator": false,
-          "lun_start": 0
-        },
-        {
-          "name": "data",
-          "count": 5,
-          "disk_type": "Premium_LRS",
-          "size_gb": 4096,
-          "caching": "None",
-          "write_accelerator": false,
-          "lun_start": 1
-        },
-        {
-          "name": "log",
-          "count": 2,
-          "disk_type": "Premium_LRS",
-          "size_gb": 512,
-          "caching": "None",
-          "write_accelerator": true,
-          "lun_start": 17
-=======
           "name"                                 : "os",
           "count"                                : 1,
           "disk_type"                            : "Premium_LRS",
@@ -665,7 +358,6 @@
           "caching"                              : "None",
           "write_accelerator"                    : true,
           "lun_start"                            : 17
->>>>>>> 2fbf0722
         }
       ]
     },
@@ -676,40 +368,6 @@
       },
       "storage": [
         {
-<<<<<<< HEAD
-          "name": "os",
-          "count": 1,
-          "disk_type": "Premium_LRS",
-          "size_gb": 128,
-          "caching": "ReadWrite"
-        },
-        {
-          "name": "sap",
-          "count": 1,
-          "disk_type": "Premium_LRS",
-          "size_gb": 128,
-          "caching": "ReadWrite",
-          "write_accelerator": false,
-          "lun_start": 0
-        },
-        {
-          "name": "data",
-          "count": 8,
-          "disk_type": "Premium_LRS",
-          "size_gb": 4096,
-          "caching": "None",
-          "write_accelerator": false,
-          "lun_start": 1
-        },
-        {
-          "name": "log",
-          "count": 2,
-          "disk_type": "Premium_LRS",
-          "size_gb": 2048,
-          "caching": "None",
-          "write_accelerator": true,
-          "lun_start": 17
-=======
           "name"                                 : "os",
           "count"                                : 1,
           "disk_type"                            : "Premium_LRS",
@@ -741,7 +399,6 @@
           "caching"                              : "None",
           "write_accelerator"                    : true,
           "lun_start"                            : 17
->>>>>>> 2fbf0722
         }
       ]
     },
@@ -752,40 +409,6 @@
       },
       "storage": [
         {
-<<<<<<< HEAD
-          "name": "os",
-          "count": 1,
-          "disk_type": "Premium_LRS",
-          "size_gb": 128,
-          "caching": "ReadWrite"
-        },
-        {
-          "name": "sap",
-          "count": 1,
-          "disk_type": "Premium_LRS",
-          "size_gb": 128,
-          "caching": "ReadWrite",
-          "write_accelerator": false,
-          "lun_start": 0
-        },
-        {
-          "name": "data",
-          "count": 10,
-          "disk_type": "Premium_LRS",
-          "size_gb": 4096,
-          "caching": "None",
-          "write_accelerator": false,
-          "lun_start": 1
-        },
-        {
-          "name": "log",
-          "count": 2,
-          "disk_type": "Premium_LRS",
-          "size_gb": 2048,
-          "caching": "None",
-          "write_accelerator": true,
-          "lun_start": 17
-=======
           "name"                                 : "os",
           "count"                                : 1,
           "disk_type"                            : "Premium_LRS",
@@ -817,7 +440,6 @@
           "caching"                              : "None",
           "write_accelerator"                    : true,
           "lun_start"                            : 17
->>>>>>> 2fbf0722
         }
       ]
     },
@@ -828,40 +450,6 @@
       },
       "storage": [
         {
-<<<<<<< HEAD
-          "name": "os",
-          "count": 1,
-          "disk_type": "Premium_LRS",
-          "size_gb": 128,
-          "caching": "ReadWrite"
-        },
-        {
-          "name": "sap",
-          "count": 1,
-          "disk_type": "Premium_LRS",
-          "size_gb": 128,
-          "caching": "ReadWrite",
-          "write_accelerator": false,
-          "lun_start": 0
-        },
-        {
-          "name": "data",
-          "count": 13,
-          "disk_type": "Premium_LRS",
-          "size_gb": 4096,
-          "caching": "None",
-          "write_accelerator": false,
-          "lun_start": 1
-        },
-        {
-          "name": "log",
-          "count": 3,
-          "disk_type": "Premium_LRS",
-          "size_gb": 2048,
-          "caching": "None",
-          "write_accelerator": true,
-          "lun_start": 17
-=======
           "name"                                 : "os",
           "count"                                : 1,
           "disk_type"                            : "Premium_LRS",
@@ -893,7 +481,6 @@
           "caching"                              : "None",
           "write_accelerator"                    : true,
           "lun_start"                            : 17
->>>>>>> 2fbf0722
         }
       ]
     }
