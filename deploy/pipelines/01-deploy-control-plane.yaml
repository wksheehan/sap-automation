---
# /*---------------------------------------------------------------------------8
# |                                                                            |
# |               This pipeline deploys the control plane                      |
# |                                                                            |
# +------------------------------------4--------------------------------------*/

name: Deploying the control plane defined in $(deployerfolder) $(libraryfolder)

parameters:
  - name:                              deployer
    displayName:                       "Deployer configuration name, use the following syntax: ENV-LOCA-VNET-INFRASTRUCTURE"
    type:                              string
    default:                           MGMT-WEEU-DEP00-INFRASTRUCTURE

  - name:                              library
    displayName:                       "SAP Library configuration name, use the following syntax: ENV-LOCA-SAP_LIBRARY"
    type:                              string
    default:                           MGMT-WEEU-SAP_LIBRARY

  - name:                              environment
    displayName:                       "Environment name, MGMT, DEV, QA, etc"
    type:                              string
    default:                           MGMT
  
  - name:                              use_webapp
    displayName:                       "Deploy the web app infrastructure"
    type:                              boolean
    default:                           false

trigger:                               none

pool:
  name:                                $(Agent)

variables:
  - group:                             "SDAF-General"
  - group:                             SDAF-${{ parameters.environment }}
  - name:                              variablegroup
    value:                             SDAF-${{ parameters.environment }}
  - name:                              use_webapp
    value:                             ${{ lower(parameters.use_webapp) }}
  - name:                              deployerfolder
    value:                             ${{ parameters.deployer }}
  - name:                              deployerconfig
    value:                             ${{ parameters.deployer }}.tfvars
  - name:                              libraryfolder
    value:                             ${{ parameters.library }}
  - name:                              libraryconfig
    value:                             ${{ parameters.library }}.tfvars
  - name:                              log
    value:                             logfile_$(Build.BuildId)
  - name:                              tf_url
    value:                             https://releases.hashicorp.com/terraform/$(tf_version)/terraform_$(tf_version)_linux_amd64.zip

stages:
  - stage:                             Deploy_controlplane
    displayName:                       Deploy the control plane
    jobs:
      - job:                           Deploy_controlplane
        displayName:                   Deploy the control plane
        workspace:
          clean:                       all
        steps:
          - checkout:                  self
            persistCredentials:        true
          - script: |
              #!/bin/bash
              echo "##vso[build.updatebuildnumber]Deploying the control plane defined in $(deployerfolder) $(libraryfolder)"
              green="\e[1;32m" ; reset="\e[0m" ; boldred="\e[1;31m"

              echo -e "$green--- Install Terraform ---$reset"
                wget -q $(tf_url)
                return_code=$?
                if [ 0 != $return_code ]; then
                  echo "##vso[task.logissue type=error]Unable to download Terraform version $(tf_version)."
                  exit 2
                fi
                unzip -qq terraform_$(tf_version)_linux_amd64.zip ; sudo mv terraform /bin/
                rm terraform_$(tf_version)_linux_amd64.zip

              echo -e "$green--- Update .sap_deployment_automation/config as DEPLOYMENT_REPO_PATH can change on devops agent ---$reset"

                export DEPLOYMENT_REPO_PATH=$(Build.Repository.LocalPath)
                export                 HOME=$(Build.Repository.LocalPath)/$(Deployment_Configuration_Path)
                export          ENVIRONMENT=$(echo $(deployerfolder) | awk -F'-' '{print $1}' | xargs) ; echo Environment ${ENVIRONMENT}
                export             LOCATION=$(echo $(deployerfolder) | awk -F'-' '{print $2}' | xargs) ; echo Location    ${LOCATION}

                cd $HOME; mkdir -p .sap_deployment_automation
                echo DEPLOYMENT_REPO_PATH=$DEPLOYMENT_REPO_PATH > .sap_deployment_automation/config

              echo -e "$green--- Validations ---$reset"
                if [ ! -f DEPLOYER/$(deployerfolder)/$(deployerconfig) ]; then
                  echo -e "$boldred--- File DEPLOYER/$(deployerfolder)/$(deployerconfig) was not found ---$reset"
                  echo "##vso[task.logissue type=error]File DEPLOYER/$(deployerfolder)/$(deployerconfig) was not found."
                  exit 2
                fi
                if [ ! -f LIBRARY/$(libraryfolder)/$(libraryconfig) ]; then
                  echo -e "$boldred--- File LIBRARY/$(libraryfolder)/$(libraryconfig)  was not found ---$reset"
                  echo "##vso[task.logissue type=error]File LIBRARY/$(libraryfolder)/$(libraryconfig) was not found."
                  exit 2
                fi
                if [ ! -n $(ARM_SUBSCRIPTION_ID) ]; then
                  echo "##vso[task.logissue type=error]Variable ARM_SUBSCRIPTION_ID was not defined."
                  exit 2
                fi
                if [ ! -n $(ARM_CLIENT_ID) ]; then
                  echo "##vso[task.logissue type=error]Variable ARM_CLIENT_ID was not defined."
                  exit 2
                fi
                if [ ! -n $ARM_CLIENT_SECRET ]; then
                  echo "##vso[task.logissue type=error]Variable ARM_CLIENT_SECRET was not defined."
                  exit 2
                fi
                if [ ! -n $(ARM_TENANT_ID) ]; then
                  echo "##vso[task.logissue type=error]Variable ARM_TENANT_ID was not defined."
                  exit 2
                fi
                if [ $(use_webapp) = "true" ]; then
                  if [ ! -n $(TF_VAR_app_registration_app_id) ]; then
                    echo "##vso[task.logissue type=error]Variable TF_VAR_app_registration_app_id was not defined."
                    exit 2
                  fi
                  if [ ! -n $(TF_VAR_webapp_client_secret) ]; then
                    echo "##vso[task.logissue type=error]Variable TF_VAR_webapp_client_secret was not defined."
                    exit 2
                  fi
                fi

              echo -e "$green--- az login ---$reset"
                az login --service-principal --username $(ARM_CLIENT_ID) --password $ARM_CLIENT_SECRET --tenant $(ARM_TENANT_ID)
                return_code=$?
                if [ 0 != $return_code ]; then
                  echo -e "$boldred--- Login failed ---$reset"
                  echo "##vso[task.logissue type=error]az login failed."
                  exit $return_code
                fi

                az account set --subscription $(ARM_SUBSCRIPTION_ID)
                az extension add --name storage-blob-preview > /dev/null
              echo -e "$green--- Pull the latest content from DevOps ---$reset"
                git config --global user.email "$(Build.RequestedForEmail)"
                git config --global user.name "$(Build.RequestedFor)"
                git checkout -q $(Branch)
                git pull

              echo -e "$green--- Configure devops CLI extension ---$reset"
<<<<<<< HEAD
                az extension add --name azure-devops --only-show-errors
=======
                az extension add --name azure-devops
>>>>>>> 64200b85
                az devops configure -d organization=$(System.CollectionUri)
                az devops configure -d project=$(System.TeamProject)
                export AZURE_DEVOPS_EXT_PAT=$(System.AccessToken)
                export VARIABLE_GROUP_ID=$(az pipelines variable-group list --query "[?name=='$(variablegroup)'].id | [0]")

              echo -e "$green--- Convert config files to UX format ---$reset"
                sudo apt-get -qq install dos2unix
                dos2unix -q DEPLOYER/$(deployerfolder)/$(deployerconfig)
                dos2unix -q LIBRARY/$(libraryfolder)/$(libraryconfig)
              
              echo -e "$green--- Exporting webapp variables ---$reset"
                export IS_PIPELINE_DEPLOYMENT=true
                export TF_VAR_use_webapp=$(use_webapp)
                if [ $(use_webapp) = "true" ]; then
                  export TF_VAR_app_registration_app_id=$(TF_VAR_app_registration_app_id)
                  export TF_VAR_webapp_client_secret=$(TF_VAR_webapp_client_secret)
                fi
              
              deployer_environment_file_name=$HOME/.sap_deployment_automation/${ENVIRONMENT}$LOCATION

              if [ -f ${deployer_environment_file_name} ]; then
                export keyvault=$(cat ${deployer_environment_file_name}  | grep keyvault | awk -F'=' '{print $2}' | xargs) ; echo 'Deployer Key Vault' ${keyvault}
                length=$(expr length "$keyvault")

                ip_added=0

                if [[ "Azure Pipelines" == "$(Agent)" ]]; then
                  if [ 0 != $length ]; then
                    this_ip=$(curl -s ipinfo.io/ip) >/dev/null 2>&1
                    az keyvault network-rule add --name ${keyvault} --ip-address ${this_ip} --no-wait
                    ip_added=1
                  fi
                fi
              fi

              echo -e "$green--- Deploy the Control Plane ---$reset"

                if [ -n $(PAT) ]; then
                  export TF_VAR_agent_pat=$(PAT); echo 'Deployer Agent PAT is defined'
                fi

                if [ -n $(POOL) ]; then
                  export TF_VAR_agent_pool=$(POOL); echo 'Deployer Agent Pool' ${TF_VAR_agent_pool}
                fi

                $DEPLOYMENT_REPO_PATH/deploy/scripts/prepare_region.sh                   \
                  --deployer_parameter_file DEPLOYER/$(deployerfolder)/$(deployerconfig) \
                  --library_parameter_file LIBRARY/$(libraryfolder)/$(libraryconfig)     \
                  --subscription $(ARM_SUBSCRIPTION_ID)  --spn_id $(ARM_CLIENT_ID)       \
                  --spn_secret $ARM_CLIENT_SECRET --tenant_id $(ARM_TENANT_ID)         \
                  --auto-approve --ado
                return_code=$?
                if [ 0 != $return_code ]; then
                  echo "##vso[task.logissue type=error]Return code from prepare_region $return_code."
                  if [ -f .sap_deployment_automation/${ENVIRONMENT}${LOCATION}.err ]; then
                    error_message=$(cat .sap_deployment_automation/${ENVIRONMENT}${LOCATION}.err)
                    echo "##vso[task.logissue type=error]Error message: $error_message."
                  fi
                fi

                if [[ 1 -eq $ip_added ]]; then

                  if [[ "Azure Pipelines" == "$(Agent)" ]]; then
                    this_ip=$(curl -s ipinfo.io/ip) >/dev/null 2>&1
                    az keyvault network-rule remove --name ${keyvault} --ip-address ${this_ip} --no-wait
                  fi
                fi

                az account set --subscription $(ARM_SUBSCRIPTION_ID)

              echo -e "$green--- Adding deployment automation configuration to devops repository ---$reset"
                added=0
                cd $HOME
                git pull

                if [ -f .sap_deployment_automation/${ENVIRONMENT}${LOCATION} ]; then
                  git add    .sap_deployment_automation/${ENVIRONMENT}${LOCATION}
                  added=1
                fi

                if [ -f .sap_deployment_automation/${ENVIRONMENT}${LOCATION}.md ]; then
                  git add .sap_deployment_automation/${ENVIRONMENT}${LOCATION}.md
                  added=1
                fi

                if [ -f DEPLOYER/$(deployerfolder)/.terraform/terraform.tfstate ]; then
                  git add -f DEPLOYER/$(deployerfolder)/.terraform/terraform.tfstate
                  added=1
                fi

                if [ 0 != $return_code ]; then
                  if [ -f DEPLOYER/$(deployerfolder)/terraform.tfstate ]; then
                    git add -f DEPLOYER/$(deployerfolder)/terraform.tfstate
                    added=1
                  fi
                else
                    git rm -q -f DEPLOYER/$(deployerfolder)/terraform.tfstate
                    added=1
                fi

                if [ -f LIBRARY/$(libraryfolder)/.terraform/terraform.tfstate ]; then
                  git add -f LIBRARY/$(libraryfolder)/.terraform/terraform.tfstate
                  added=1
                fi

                if [ 0 != $return_code ]; then
                  if [ -f LIBRARY/$(libraryfolder)/terraform.tfstate ]; then
                    git add -f LIBRARY/$(libraryfolder)/terraform.tfstate
                    added=1
                  fi
                else
                    git rm -q -f LIBRARY/$(libraryfolder)/terraform.tfstate
                    added=1
                fi


                if [ 1 == $added ]; then
                  git commit -m "Added updates from devops deployment $(Build.DefinitionName) [skip ci]" 
                  git -c http.extraheader="AUTHORIZATION: bearer $(System.AccessToken)" push 
                fi

                if [ -f $HOME/.sap_deployment_automation/${ENVIRONMENT}${LOCATION}.md ]; then
                  echo "##vso[task.uploadsummary]$HOME/.sap_deployment_automation/${ENVIRONMENT}${LOCATION}.md"
                fi

                exit $return_code
            displayName:               Deploy control plane
            env:
              SYSTEM_ACCESSTOKEN:      $(System.AccessToken)
              ARM_SUBSCRIPTION_ID:     $(ARM_SUBSCRIPTION_ID)
              ARM_CLIENT_ID:           $(ARM_CLIENT_ID)
              ARM_CLIENT_SECRET:       $(ARM_CLIENT_SECRET)
              ARM_TENANT_ID:           $(ARM_TENANT_ID)
              TF_VAR_agent_ado_url:    $(System.CollectionUri)
            failOnStderr:              false

...<|MERGE_RESOLUTION|>--- conflicted
+++ resolved
@@ -145,11 +145,7 @@
                 git pull
 
               echo -e "$green--- Configure devops CLI extension ---$reset"
-<<<<<<< HEAD
-                az extension add --name azure-devops --only-show-errors
-=======
                 az extension add --name azure-devops
->>>>>>> 64200b85
                 az devops configure -d organization=$(System.CollectionUri)
                 az devops configure -d project=$(System.TeamProject)
                 export AZURE_DEVOPS_EXT_PAT=$(System.AccessToken)
