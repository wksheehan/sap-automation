--- conflicted
+++ resolved
@@ -28,15 +28,10 @@
   vmImage:                             ubuntu-latest
 
 variables:
-<<<<<<< HEAD
-  - group:                             "SAP-deployment-variables-general"
-  - group:                             ${{ parameters.environment }}
-  - name:                              variablegroup
-    value:                             ${{ parameters.environment }}
-=======
   - group:                             "SDAF-General"
   - group:                             SDAF-${{ parameters.environment }}
->>>>>>> 16c97a8d
+  - name:                              variablegroup
+    value:                             SDAF-${{ parameters.environment }}
   - name:                              deployerfolder
     value:                             ${{ parameters.deployer }}
   - name:                              deployerconfig
