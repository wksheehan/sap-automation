---
# /*---------------------------------------------------------------------------8
# |                                                                            |
# |      This pipeline removes the SAP systems, the workload zone (landscape)  |
# |      and the region via Terraform.                                         |
# |                                                                            |
# +------------------------------------4--------------------------------------*/


name: "Removal $(Date:yyyyMMdd)"

parameters:
  - name:                              cleanupsap
<<<<<<< HEAD
    displayName:                       "Remove the SAP system (Note: VMs must be in running state)"
    type:                              boolean
    default:                           false

  - name:                              sap_system
    displayName:                       "Use this format: ENV-LOCA-VNET-SID"
=======
    displayName:                       Remove the SAP system
    type:                              boolean
    default: false

  - name:                              sap_system
    displayName:                       "SAP System configuration name, use this format: ENV-LOCA-VNET-SID"
>>>>>>> 607f5da0
    type:                              string
    default:                           DEV-WEEU-SAP01-X00

  - name:                              cleanupzone
    displayName:                       Remove the SAP workload zone
    type:                              boolean
    default:                           false

  - name:                              workloadzone
<<<<<<< HEAD
    displayName:                       "Use this format: ENV-LOCA-VNET-INFRASTRUCTURE"
=======
    displayName:                       "SAP workload zone configuration name, use this format: ENV-LOCA-VNET-INFRASTRUCTURE"
>>>>>>> 607f5da0
    type:                              string
    default:                           DEV-WEEU-SAP01-INFRASTRUCTURE

  - name:                              cleanupregion
    displayName:                       Remove the control plane
    type:                              boolean
    default:                           false

  - name:                              deployer
<<<<<<< HEAD
    displayName:                       "Use this format: ENV-LOCA-VNET-INFRASTRUCTURE"
=======
    displayName:                       "Deployer configuration name, use this format: ENV-LOCA-VNET-INFRASTRUCTURE"
>>>>>>> 607f5da0
    type:                              string
    default:                           MGMT-WEEU-DEP00-INFRASTRUCTURE

  - name:                              library
<<<<<<< HEAD
    displayName:                       "Use this format: ENV-LOCA-SAP_LIBRARY"
=======
    displayName:                       "Library configuration name, use this format: ENV-LOCA-SAP_LIBRARY"
>>>>>>> 607f5da0
    type:                              string
    default:                           MGMT-WEEU-SAP_LIBRARY

trigger: none

pool:
  vmImage: ubuntu-latest

variables:
  - group: "SAP-deployment-variables-general"
  - group: "SAP-deployment-variables-specific"
  - name:  deployerfolder
    value: ${{ parameters.deployer }}
  - name:  deployerconfig
    value: ${{ parameters.deployer }}.tfvars
  - name:  libraryfolder
    value: ${{ parameters.library }}
  - name:  libraryconfig
    value: ${{ parameters.library }}.tfvars
  - name:  zonefolder
    value: ${{ parameters.workloadzone }}
  - name:  zoneconfig
    value: ${{ parameters.workloadzone }}.tfvars
  - name:  sapsystemfolder
    value: ${{ parameters.sap_system }}
  - name:  sapsystemconfig
    value: ${{ parameters.sap_system }}.tfvars
  - name:  log
    value: logfile_$(Build.BuildId)
  - name: tf_url
    value: https://releases.hashicorp.com/terraform/$(tf_version)/terraform_$(tf_version)_linux_amd64.zip

stages:
<<<<<<< HEAD
  - stage: Remove_SAP_systems
    displayName: "Removing the SAP System"
    condition: eq(${{ parameters.cleanupsap }}, true)
    jobs:
      - job: Remove_SAP_systems
        displayName: "Removing the SAP System"
=======
  - stage:                             Remove_SAP_systems
    displayName:                       "Removing the SAP System"
    condition:                         eq(${{ parameters.cleanupsap }}, true)
    jobs:
      - job:                           Remove_SAP_systems
        displayName:                   "Removing the SAP System"
>>>>>>> 607f5da0
        steps:
          - script: |
              #!/bin/bash
              echo "##vso[build.updatebuildnumber]Removing the SAP System defined in $(sapsystemfolder) $(Date:yyyyMMdd)"
              green="\e[1;32m" ; reset="\e[0m"
              SID=$(echo $(sapsystemfolder) | cut -d'-' -f4 | xargs)
              echo -e "$green--- Install Terraform ---$reset"
                wget -q $(tf_url)
                return_code=$?
                if [ 0 != $return_code ]; then
                  echo "##vso[task.logissue type=error]Unable to download Terraform version $(tf_version)."
                  exit 2
                fi
                unzip -qq terraform_$(tf_version)_linux_amd64.zip ; sudo mv terraform /bin/
                rm -f terraform_$(tf_version)_linux_amd64.zip
              echo -e "$green--- Set DEPLOYMENT_REPO_PATH variable and ---$reset"
              echo -e "$green--- Update .sap_deployment_automation/config as DEPLOYMENT_REPO_PATH can change on devops agent ---$reset"
                export DEPLOYMENT_REPO_PATH=$(Build.Repository.LocalPath)
              echo -e "$green--- Set WORKSPACES folder as new home ---$reset"
                export HOME=$(Build.Repository.LocalPath)/$(Deployment_Configuration_Path)
                cd $HOME; mkdir -p .sap_deployment_automation
                echo DEPLOYMENT_REPO_PATH=$DEPLOYMENT_REPO_PATH > .sap_deployment_automation/config
              echo -e "$green--- az login ---$reset"
                if [ ! -n $(ARM_SUBSCRIPTION_ID) ]; then
                  echo "##vso[task.logissue type=error]Variable ARM_SUBSCRIPTION_ID was not defined."
                  exit 2
                fi
                if [ ! -n $(ARM_CLIENT_ID) ]; then
                  echo "##vso[task.logissue type=error]Variable ARM_CLIENT_ID was not defined."
                  exit 2
                fi
                if [ ! -n $(ARM_CLIENT_SECRET) ]; then
                  echo "##vso[task.logissue type=error]Variable ARM_CLIENT_SECRET was not defined."
                  exit 2
                fi
                if [ ! -n $(ARM_TENANT_ID) ]; then
                  echo "##vso[task.logissue type=error]Variable ARM_TENANT_ID was not defined."
                  exit 2
                fi
                az login --service-principal --username $(ARM_CLIENT_ID) --password $(ARM_CLIENT_SECRET) --tenant $(ARM_TENANT_ID)
                return_code=$?
                if [ 0 != $return_code ]; then
                  echo -e "$boldred--- Login failed ---$reset"
                  echo "##vso[task.logissue type=error]az login failed."
                  exit $return_code
                fi
                az account set --subscription $(ARM_SUBSCRIPTION_ID)
              echo -e "$green--- --- Convert config file to UX format ---$reset"
                sudo apt-get -qq install dos2unix
                dos2unix -q SYSTEM/$(sapsystemfolder)/$(sapsystemconfig)
              echo -e "$green--- Prepare the exchange of information from devops agent back to the repository ---$reset"
                organization=$(echo $(System.CollectionUri) | cut -d'/' -f4)
                git config  http.https://$organization@dev.azure.com/$organization/$(System.TeamProject)/_git/$(Build.Repository.Name).extraheader "AUTHORIZATION: bearer $SYSTEM_ACCESSTOKEN"
              echo -e "$green--- Run the remover script that destroys the SAP system ---$reset"
                cd $HOME/SYSTEM/$(sapsystemfolder)
                ${DEPLOYMENT_REPO_PATH}/deploy/scripts/remover.sh --parameterfile $(sapsystemconfig) --type sap_system --auto-approve
                return_code=$?
                if [ 0 != $return_code ]; then
                  echo "##vso[task.logissue type=error]Return code from remover.sh $return_code."
                fi
              echo -e "$green--- Add & update files in the DevOps Repository ---$reset"
                cd $(Build.Repository.LocalPath)
                git config --global user.email "$(Build.RequestedForEmail)"
                git config --global user.name "$(Build.RequestedFor)" 
                git pull  origin $(Branch)
                git rm -r $(Deployment_Configuration_Path)/SYSTEM/$(sapsystemfolder)/.terraform
                git rm    $(Deployment_Configuration_Path)/SYSTEM/$(sapsystemfolder)/sap-parameters.yaml
                git rm    $(Deployment_Configuration_Path)/SYSTEM/$(sapsystemfolder)/*_hosts.yaml
                git rm    $(Deployment_Configuration_Path)/SYSTEM/$(sapsystemfolder)/*.md
                git rm    $(Deployment_Configuration_Path)/SYSTEM/$(sapsystemfolder)/*.zip
                git commit -m "Added updates from devops deployment $(Build.DefinitionName) [skip ci]"
                git -c http.extraheader="AUTHORIZATION: bearer $(System.AccessToken)" push  origin HEAD:$(Branch)
              git config --unset-all http.https://$organization@dev.azure.com/$organization/$(System.TeamProject)/_git/$(Build.Repository.Name).extraheader
            displayName:               Remove SAP systems
            env:
              SYSTEM_ACCESSTOKEN:      $(System.AccessToken)
              ARM_SUBSCRIPTION_ID:     $(ARM_SUBSCRIPTION_ID)
              ARM_CLIENT_ID:           $(ARM_CLIENT_ID)
              ARM_CLIENT_SECRET:       $(ARM_CLIENT_SECRET)
              ARM_TENANT_ID:           $(ARM_TENANT_ID)
            failOnStderr: false

<<<<<<< HEAD
  - stage: Remove_SAP_workloadzone
    displayName: "Removing the SAP workload zone"
    condition: eq(${{ parameters.cleanupzone }}, true)
    jobs:
      - job: Remove_SAP_workloadzone
        displayName: Remove the SAP Workload Zone
=======
  - stage:                             Remove_SAP_workloadzone
    displayName:                       "Removing the SAP workload zone"
    condition:                         eq(${{ parameters.cleanupzone }}, true)
    jobs:
      - job:                           Remove_SAP_workloadzone
        displayName:                   Remove the SAP Workload Zone
>>>>>>> 607f5da0
        steps:
          - script: |
              #!/bin/bash
              echo "##vso[build.updatebuildnumber]Removing the SAP Workload zone defined in $(zonefolder) $(Date:yyyyMMdd)"
              green="\e[1;32m" ; reset="\e[0m"
              echo -e "$green--- Install Terraform ---$reset"
                wget -q $(tf_url)
                return_code=$?
                if [ 0 != $return_code ]; then
                  echo "##vso[task.logissue type=error]Unable to download Terraform version $(tf_version)."
                  exit 2
                fi
                unzip -qq terraform_$(tf_version)_linux_amd64.zip ; sudo mv terraform /bin/
                rm -f terraform_$(tf_version)_linux_amd64.zip
              echo -e "$green--- Set DEPLOYMENT_REPO_PATH variable and ---$reset"
              echo -e "$green--- Update .sap_deployment_automation/config as DEPLOYMENT_REPO_PATH can change on devops agent ---$reset"
                export DEPLOYMENT_REPO_PATH=$(Build.Repository.LocalPath)
              echo -e "$green--- Set WORKSPACES folder as new home ---$reset"
                export HOME=$(Build.Repository.LocalPath)/$(Deployment_Configuration_Path)
                cd $HOME; mkdir -p .sap_deployment_automation
                echo DEPLOYMENT_REPO_PATH=$DEPLOYMENT_REPO_PATH > .sap_deployment_automation/config
              echo -e "$green--- az login ---$reset"
                if [ ! -n $(ARM_SUBSCRIPTION_ID) ]; then
                  echo "##vso[task.logissue type=error]Variable ARM_SUBSCRIPTION_ID was not defined."
                  exit 2
                fi
                if [ ! -n $(ARM_CLIENT_ID) ]; then
                  echo "##vso[task.logissue type=error]Variable ARM_CLIENT_ID was not defined."
                  exit 2
                fi
                if [ ! -n $(ARM_CLIENT_SECRET) ]; then
                  echo "##vso[task.logissue type=error]Variable ARM_CLIENT_SECRET was not defined."
                  exit 2
                fi
                if [ ! -n $(ARM_TENANT_ID) ]; then
                  echo "##vso[task.logissue type=error]Variable ARM_TENANT_ID was not defined."
                  exit 2
                fi
                az login --service-principal --username $(ARM_CLIENT_ID) --password $(ARM_CLIENT_SECRET) --tenant $(ARM_TENANT_ID)
                return_code=$?
                if [ 0 != $return_code ]; then
                  echo -e "$boldred--- Login failed ---$reset"
                  echo "##vso[task.logissue type=error]az login failed."
                  exit $return_code
                fi
                az account set --subscription $(ARM_SUBSCRIPTION_ID)
              echo -e "$green--- --- Convert config file to UX format ---$reset"
                sudo apt-get -qq install dos2unix
                dos2unix -q LANDSCAPE/$(zonefolder)/$(zoneconfig)
              echo -e "$green--- Prepare the exchange of information from devops agent back to the repository ---$reset"
                organization=$(echo $(System.CollectionUri) | cut -d'/' -f4)
                git config  http.https://$organization@dev.azure.com/$organization/$(System.TeamProject)/_git/$(Build.Repository.Name).extraheader "AUTHORIZATION: bearer $SYSTEM_ACCESSTOKEN"
              echo -e "$green--- Run the remover script that destroys the SAP workload zone (landscape) ---$reset"
                cd $HOME/LANDSCAPE/$(zonefolder)
                $DEPLOYMENT_REPO_PATH/deploy/scripts/remover.sh --parameterfile $(zoneconfig) --type sap_landscape --auto-approve
                return_code=$?
                if [ 0 != $return_code ]; then
                  echo "##vso[task.logissue type=error]Return code from remover.sh $return_code."
                fi
              echo -e "$green--- Add & update files in the DevOps Repository ---$reset"
                cd $(Build.Repository.LocalPath)
                git config --global user.email "$(Build.RequestedForEmail)"
                git config --global user.name "$(Build.RequestedFor)" 
                export  ENV=$(echo $(zonefolder) | awk -F'-' '{print $1}' | xargs) ; echo Environment $ENV
                export LOCA=$(echo $(zonefolder) | awk -F'-' '{print $2}' | xargs) ; echo Location    $LOCA
                git pull  origin $(Branch)
                git rm    $(Deployment_Configuration_Path)/.sap_deployment_automation/${ENV}${LOCA}
                git rm    $(Deployment_Configuration_Path)/.sap_deployment_automation/${ENV}${LOCA}.md
                git rm -r $(Deployment_Configuration_Path)/LANDSCAPE/$(zonefolder)/.terraform
                git commit -m "Added updates from devops deployment $(Build.DefinitionName) [skip ci]"
                git -c http.extraheader="AUTHORIZATION: bearer $(System.AccessToken)" push  origin HEAD:$(Branch)
                exit $return_code

            displayName:               Remove SAP workloadzone
            env:
              SYSTEM_ACCESSTOKEN:      $(System.AccessToken)
              ARM_SUBSCRIPTION_ID:     $(ARM_SUBSCRIPTION_ID)
              ARM_CLIENT_ID:           $(ARM_CLIENT_ID)
              ARM_CLIENT_SECRET:       $(ARM_CLIENT_SECRET)
              ARM_TENANT_ID:           $(ARM_TENANT_ID)
            failOnStderr: true

<<<<<<< HEAD
  - stage: Remove_region
    displayName: "Remove the control plane"
    condition: eq(${{ parameters.cleanupregion }}, true)
    jobs:
      - job: Remove_region
        displayName: "Remove the control plane"
=======
  - stage:                             Remove_region
    displayName:                       "Remove the control plane"
    condition:                         eq(${{ parameters.cleanupregion }}, true)
    jobs:
      - job:                           Remove_region
        displayName:                   "Remove the control plane"
>>>>>>> 607f5da0
        steps:
          - script: |
              #!/bin/bash
              echo "##vso[build.updatebuildnumber]Removing the control plane defined in $(deployerfolder) $(libraryfolder)  $(Date:yyyyMMdd)"
              green="\e[1;32m" ; reset="\e[0m"
              echo -e "$green--- Install Terraform ---$reset"
                wget -q $(tf_url)
                return_code=$?
                if [ 0 != $return_code ]; then
                  echo "##vso[task.logissue type=error]Unable to download Terraform version $(tf_version)."
                  exit 2
                fi
                unzip -qq terraform_$(tf_version)_linux_amd64.zip ; sudo mv terraform /bin/
                rm -f terraform_$(tf_version)_linux_amd64.zip
              echo -e "$green--- Update .sap_deployment_automation/config as DEPLOYMENT_REPO_PATH can change on devops agent ---$reset"
                export DEPLOYMENT_REPO_PATH=$(Build.Repository.LocalPath)
                export HOME=$(Build.Repository.LocalPath)/$(Deployment_Configuration_Path)
                cd $HOME; mkdir -p .sap_deployment_automation
                echo DEPLOYMENT_REPO_PATH=$DEPLOYMENT_REPO_PATH > .sap_deployment_automation/config
              echo -e "$green--- az login ---$reset"
                if [ ! -n $(ARM_SUBSCRIPTION_ID) ]; then
                  echo "##vso[task.logissue type=error]Variable ARM_SUBSCRIPTION_ID was not defined."
                  exit 2
                fi
                if [ ! -n $(ARM_CLIENT_ID) ]; then
                  echo "##vso[task.logissue type=error]Variable ARM_CLIENT_ID was not defined."
                  exit 2
                fi
                if [ ! -n $(ARM_CLIENT_SECRET) ]; then
                  echo "##vso[task.logissue type=error]Variable ARM_CLIENT_SECRET was not defined."
                  exit 2
                fi
                if [ ! -n $(ARM_TENANT_ID) ]; then
                  echo "##vso[task.logissue type=error]Variable ARM_TENANT_ID was not defined."
                  exit 2
                fi
                az login --service-principal --username $(ARM_CLIENT_ID) --password $(ARM_CLIENT_SECRET) --tenant $(ARM_TENANT_ID)
                return_code=$?
                if [ 0 != $return_code ]; then
                  echo -e "$boldred--- Login failed ---$reset"
                  echo "##vso[task.logissue type=error]az login failed."
                  exit $return_code
                fi
                az account set --subscription $(ARM_SUBSCRIPTION_ID)
              echo -e "$green--- Prepare the exchange of information from devops agent back to the repository ---$reset"
                organization=$(echo $(System.CollectionUri) | cut -d'/' -f4)
                git config  http.https://$organization@dev.azure.com/$organization/$(System.TeamProject)/_git/$(Build.Repository.Name).extraheader "AUTHORIZATION: bearer $SYSTEM_ACCESSTOKEN"
              echo -e "$green--- Convert config files to UX format ---$reset"
                sudo apt-get -qq install dos2unix
                dos2unix -q DEPLOYER/$(deployerfolder)/$(deployerconfig) 2> /dev/null
                dos2unix -q LIBRARY/$(libraryfolder)/$(libraryconfig)    2> /dev/null
              echo -e "$green--- Running the remove region script that destroys deployer VM and SAP library ---$reset"
                $DEPLOYMENT_REPO_PATH/deploy/scripts/remove_region.sh --deployer_parameter_file DEPLOYER/$(deployerfolder)/$(deployerconfig) --library_parameter_file LIBRARY/$(libraryfolder)/$(libraryconfig)
                return_code=$?
                if [ 0 != $return_code ]; then
                  echo "##vso[task.logissue type=error]Return code from remove_region $return_code."
                fi
              echo -e "$green--- Adding deployment automation configuration to devops repository ---$reset"
                cd $(Build.Repository.LocalPath)
                git config --global user.email "$(Build.RequestedForEmail)"
                git config --global user.name "$(Build.RequestedFor)"
                export  ENV=$(echo $(deployerfolder) | awk -F'-' '{print $1}' | xargs) ; echo Environment $ENV
                export LOCA=$(echo $(deployerfolder) | awk -F'-' '{print $2}' | xargs) ; echo Location    $LOCA
                git pull  origin $(Branch)
                git rm    $(Deployment_Configuration_Path)/.sap_deployment_automation/${ENV}${LOCA}
                git rm    $(Deployment_Configuration_Path)/.sap_deployment_automation/${ENV}${LOCA}.md
                git rm -r $(Deployment_Configuration_Path)/DEPLOYER/$(deployerfolder)/.terraform
                git rm -r $(Deployment_Configuration_Path)/LIBRARY/$(libraryfolder)/.terraform
                git rm    $(Deployment_Configuration_Path)/LIBRARY/$(libraryfolder)/backend-config.tfvars
                git commit -m "Added updates from devops deployment $(Build.DefinitionName) [skip ci]"
                git -c http.extraheader="AUTHORIZATION: bearer $(System.AccessToken)" push  origin HEAD:$(Branch)
                exit $return_code
<<<<<<< HEAD
            displayName: Remove region
            env:
              SYSTEM_ACCESSTOKEN: $(System.AccessToken)
=======
            displayName:               Remove control plane
            env:
              SYSTEM_ACCESSTOKEN:      $(System.AccessToken)
>>>>>>> 607f5da0
              ARM_SUBSCRIPTION_ID:     $(ARM_SUBSCRIPTION_ID)
              ARM_CLIENT_ID:           $(ARM_CLIENT_ID)
              ARM_CLIENT_SECRET:       $(ARM_CLIENT_SECRET)
              ARM_TENANT_ID:           $(ARM_TENANT_ID)
            failOnStderr: true
...<|MERGE_RESOLUTION|>--- conflicted
+++ resolved
@@ -11,21 +11,12 @@
 
 parameters:
   - name:                              cleanupsap
-<<<<<<< HEAD
-    displayName:                       "Remove the SAP system (Note: VMs must be in running state)"
-    type:                              boolean
-    default:                           false
-
-  - name:                              sap_system
-    displayName:                       "Use this format: ENV-LOCA-VNET-SID"
-=======
     displayName:                       Remove the SAP system
     type:                              boolean
     default: false
 
   - name:                              sap_system
     displayName:                       "SAP System configuration name, use this format: ENV-LOCA-VNET-SID"
->>>>>>> 607f5da0
     type:                              string
     default:                           DEV-WEEU-SAP01-X00
 
@@ -35,11 +26,7 @@
     default:                           false
 
   - name:                              workloadzone
-<<<<<<< HEAD
-    displayName:                       "Use this format: ENV-LOCA-VNET-INFRASTRUCTURE"
-=======
     displayName:                       "SAP workload zone configuration name, use this format: ENV-LOCA-VNET-INFRASTRUCTURE"
->>>>>>> 607f5da0
     type:                              string
     default:                           DEV-WEEU-SAP01-INFRASTRUCTURE
 
@@ -49,20 +36,12 @@
     default:                           false
 
   - name:                              deployer
-<<<<<<< HEAD
-    displayName:                       "Use this format: ENV-LOCA-VNET-INFRASTRUCTURE"
-=======
     displayName:                       "Deployer configuration name, use this format: ENV-LOCA-VNET-INFRASTRUCTURE"
->>>>>>> 607f5da0
     type:                              string
     default:                           MGMT-WEEU-DEP00-INFRASTRUCTURE
 
   - name:                              library
-<<<<<<< HEAD
-    displayName:                       "Use this format: ENV-LOCA-SAP_LIBRARY"
-=======
     displayName:                       "Library configuration name, use this format: ENV-LOCA-SAP_LIBRARY"
->>>>>>> 607f5da0
     type:                              string
     default:                           MGMT-WEEU-SAP_LIBRARY
 
@@ -96,21 +75,12 @@
     value: https://releases.hashicorp.com/terraform/$(tf_version)/terraform_$(tf_version)_linux_amd64.zip
 
 stages:
-<<<<<<< HEAD
-  - stage: Remove_SAP_systems
-    displayName: "Removing the SAP System"
-    condition: eq(${{ parameters.cleanupsap }}, true)
-    jobs:
-      - job: Remove_SAP_systems
-        displayName: "Removing the SAP System"
-=======
   - stage:                             Remove_SAP_systems
     displayName:                       "Removing the SAP System"
     condition:                         eq(${{ parameters.cleanupsap }}, true)
     jobs:
       - job:                           Remove_SAP_systems
         displayName:                   "Removing the SAP System"
->>>>>>> 607f5da0
         steps:
           - script: |
               #!/bin/bash
@@ -193,21 +163,12 @@
               ARM_TENANT_ID:           $(ARM_TENANT_ID)
             failOnStderr: false
 
-<<<<<<< HEAD
-  - stage: Remove_SAP_workloadzone
-    displayName: "Removing the SAP workload zone"
-    condition: eq(${{ parameters.cleanupzone }}, true)
-    jobs:
-      - job: Remove_SAP_workloadzone
-        displayName: Remove the SAP Workload Zone
-=======
   - stage:                             Remove_SAP_workloadzone
     displayName:                       "Removing the SAP workload zone"
     condition:                         eq(${{ parameters.cleanupzone }}, true)
     jobs:
       - job:                           Remove_SAP_workloadzone
         displayName:                   Remove the SAP Workload Zone
->>>>>>> 607f5da0
         steps:
           - script: |
               #!/bin/bash
@@ -290,21 +251,12 @@
               ARM_TENANT_ID:           $(ARM_TENANT_ID)
             failOnStderr: true
 
-<<<<<<< HEAD
-  - stage: Remove_region
-    displayName: "Remove the control plane"
-    condition: eq(${{ parameters.cleanupregion }}, true)
-    jobs:
-      - job: Remove_region
-        displayName: "Remove the control plane"
-=======
   - stage:                             Remove_region
     displayName:                       "Remove the control plane"
     condition:                         eq(${{ parameters.cleanupregion }}, true)
     jobs:
       - job:                           Remove_region
         displayName:                   "Remove the control plane"
->>>>>>> 607f5da0
         steps:
           - script: |
               #!/bin/bash
@@ -377,15 +329,9 @@
                 git commit -m "Added updates from devops deployment $(Build.DefinitionName) [skip ci]"
                 git -c http.extraheader="AUTHORIZATION: bearer $(System.AccessToken)" push  origin HEAD:$(Branch)
                 exit $return_code
-<<<<<<< HEAD
-            displayName: Remove region
-            env:
-              SYSTEM_ACCESSTOKEN: $(System.AccessToken)
-=======
             displayName:               Remove control plane
             env:
               SYSTEM_ACCESSTOKEN:      $(System.AccessToken)
->>>>>>> 607f5da0
               ARM_SUBSCRIPTION_ID:     $(ARM_SUBSCRIPTION_ID)
               ARM_CLIENT_ID:           $(ARM_CLIENT_ID)
               ARM_CLIENT_SECRET:       $(ARM_CLIENT_SECRET)
