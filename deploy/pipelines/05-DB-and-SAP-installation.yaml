--- conflicted
+++ resolved
@@ -602,10 +602,7 @@
             displayName:               Process sshkey
           - task:                      Ansible@0
             displayName:               Database Load
-<<<<<<< HEAD
-=======
             timeoutInMinutes:          0
->>>>>>> 3331b887
             inputs:
               ansibleInterface:        "agentMachine"
               playbookPathOnAgentMachine: "$(DEPLOYMENT_REPO_PATH)/deploy/ansible/playbook_05_01_sap_dbload.yaml"
@@ -677,10 +674,7 @@
             displayName:               Process sshkey      
           - task:                      Ansible@0
             displayName:               High Availability Setup
-<<<<<<< HEAD
-=======
             timeoutInMinutes:          0
->>>>>>> 3331b887
             inputs:
               ansibleInterface:        "agentMachine"
               playbookPathOnAgentMachine: "$(DEPLOYMENT_REPO_PATH)/deploy/ansible/playbook_04_00_01_db_ha.yaml"
