---
# /*---------------------------------------------------------------------------8
# |                                                                            |
# |               This pipeline performs the software installation             |
# |              and must run on a self hosted deployment agent                |
# |                      due to long run time                                  |
# |                                                                            |
# +------------------------------------4--------------------------------------*/

name:                                  OS Configuration and SAP Installation $(sapsystemfolder) $(bom) [$(Date:yyyyMMdd)]

parameters:
  - name:                              sap_system
    displayName:                       "SAP System configuration name, use the following syntax: ENV-LOCA-VNET-SID"
    type:                              string
    default:                           DEV-WEEU-SAP01-X00

  - name:                              environment
<<<<<<< HEAD
    displayName:                       Workload Environment (DEV, QUA, PRD, ...)
=======
    displayName:                       Environment name
>>>>>>> eecb84a0
    type:                              string
    default:                           DEV

  - name:                              bom_base_name
    displayName:                       Bill of Materials name
    type:                              string
    default:                           S41909SPS03_v0010ms
    values:
      - S41909SPS03_v0010ms
      - S41909SPS03_v0009ms
      - S41909SPS03_v0008ms
      - S41909SPS03_v0007ms
      - BW4HANA2021SPS01_v0002ms
      - HANA_2_00_055_v0005ms
      - NW750SPS20_v0002ms

  - name:                              sap_fqdn
    displayName:                       SAP Fully Qualified Domain Name
    type:                              string
    default:                           sap.contoso.net

  - name:                              baseosconfig
    displayName:                       Core Operating System Configuration
    type:                              boolean
    default:                           true

  - name:                              saposconfig
    displayName: SAP Operating System Configuration
    type:                              boolean
    default:                           true

  - name:                              bomprocessing
    displayName: Software Acquisition
    type:                              boolean
    default:                           true

  - name:                              dbinstall
    displayName: Database Installation
    type:                              boolean
    default:                           true

  - name:                              scsinstall
    displayName: SCS Installation
    type:                              boolean
    default:                           true

  - name:                              dbload
    displayName: Database Load
    type:                              boolean
    default:                           true

  - name:                              pasinstall
    displayName: PAS Installation
    type:                              boolean
    default:                           true

  - name:                              appinstall
    displayName: APP Installation
    type:                              boolean
    default:                           true

  - name:                              webdispinstall
    displayName: WebDispatcher Installation
    type:                              boolean
    default:                           false

  - name:                              highavailability
    displayName:                       SAP & DB High Availability Setup
    type:                              boolean
    default:                           false

  - name:                              postinstallation
    displayName:                       Post Installation Steps
    type:                              boolean
    default:                           false

trigger:                               none

pool:
  name:                                $(Agent)

variables:
  - group:                             "SAP-deployment-variables-general"
  - group:                             ${{ parameters.environment }}
  - name:                              sapsystemfolder
    value:                             ${{ parameters.sap_system }}
  - name:                              sapsystemconfig
    value:                             ${{ parameters.sap_system }}.tfvars
  - name:                              bom
    value:                             ${{ parameters.bom_base_name }}
  - name:                              fqdn
    value:                             ${{ parameters.sap_fqdn }}

stages:
  - stage:                             Preparation_for_Ansible
    displayName:                       Preparation steps
    jobs:
      - job:                           Preparation_step
        displayName:                   Preparation steps
        workspace:
          clean: all
        steps:
          - script: |
              #!/bin/bash
              green="\e[1;32m" ; reset="\e[0m" ; boldred="\e[1;31m"
              echo -e "$green--- --- Convert config file to UX format ---$reset"
                sudo apt-get -qq install dos2unix
              echo -e "$green--- Update .sap_deployment_automation/config as DEPLOYMENT_REPO_PATH can change on devops agent ---$reset"
                export HOME=$(Build.Repository.LocalPath)/$(Deployment_Configuration_Path)
                cd $HOME
              echo -e "$green--- Validations ---$reset"
                if [ ! -f $HOME/SYSTEM/$(sapsystemfolder)/$(sapsystemconfig) ]; then
                  echo -e "$boldred--- $(sapsystemconfig) was not found ---$reset"
                  echo "##vso[task.logissue type=error]File $(sapsystemconfig) was not found."
                  exit 2
                fi
                dos2unix -q $HOME/SYSTEM/$(sapsystemfolder)/$(sapsystemconfig)
                if [ ! -f $HOME/SYSTEM/$(sapsystemfolder)/sap-parameters.yaml ]; then
                  echo -e "$boldred--- $HOME/SYSTEM/$(sapsystemfolder)/sap-parameters.yaml was not found ---$reset"
                  echo "##vso[task.logissue type=error]File $HOME/SYSTEM/$(sapsystemfolder)/sap-parameters.yaml was not found."
                  exit 2
                fi
                dos2unix -q $HOME/SYSTEM/$(sapsystemfolder)/sap-parameters.yaml
                export SID=$(echo $(sapsystemfolder)  | awk -F'-' '{print $4}' | xargs) ; echo SID $SID
<<<<<<< HEAD
                echo "##vso[task.setvariable variable=SAP_PARAMETERS;isOutput=true]$HOME/SYSTEM/$(sapsystemfolder)/sap-parameters.yaml"
                echo "##vso[task.setvariable variable=FOLDER;isOutput=true]$HOME/SYSTEM/$(sapsystemfolder)"
                echo "##vso[task.setvariable variable=DEPLOYMENT_REPO_PATH;isOutput=true]$(Build.Repository.LocalPath)"
=======

>>>>>>> eecb84a0
                if [ ! -n ${SID} ]; then
                  echo "##vso[task.logissue type=error]SID was not found in $(sapsystemconfig)."
                  exit 2
                fi
                echo "##vso[task.setvariable variable=SAP_PARAMETERS;isOutput=true]$HOME/SYSTEM/$(sapsystemfolder)/sap-parameters.yaml"
                echo "##vso[task.setvariable variable=FOLDER;isOutput=true]$HOME/SYSTEM/$(sapsystemfolder)"
                echo "##vso[task.setvariable variable=DEPLOYMENT_REPO_PATH;isOutput=true]$(Build.Repository.LocalPath)"
                
                if [ ! -f $HOME/SYSTEM/$(sapsystemfolder)/${SID}_hosts.yaml ]; then
                  echo -e "$boldred--- $HOME/SYSTEM/$(sapsystemfolder)/${SID}_hosts.yaml was not found ---$reset"
                  echo "##vso[task.logissue type=error]File $HOME/SYSTEM/$(sapsystemfolder)/${SID}_hosts.yaml was not found."
                  exit 2
                fi
                echo "##vso[task.setvariable variable=HOSTS;isOutput=true]$HOME/SYSTEM/$(sapsystemfolder)/${SID}_hosts.yaml"
                echo $DEPLOYMENT_REPO_PATH
              echo -e "$green--- Add BOM Base Name and SAP FQDN to sap-parameters.yaml ---$reset"
                sed -i 's|bom_base_name:.*|bom_base_name:                 '"$(bom)"'|'  SYSTEM/$(sapsystemfolder)/sap-parameters.yaml
                sed -i 's|sap_fqdn:.*|sap_fqdn:                      '"$(fqdn)"'|'      SYSTEM/$(sapsystemfolder)/sap-parameters.yaml
              echo -e "$green--- Get SID and copy hosts file over for ansible runs ---$reset"
                cp -p $HOME/SYSTEM/$(sapsystemfolder)/${SID}_hosts.yaml $(Build.Repository.LocalPath)/sap_hosts.yaml
              echo -e "$green--- az login ---$reset"
                az login --service-principal --username $(ARM_CLIENT_ID) --password $(ARM_CLIENT_SECRET) --tenant $(ARM_TENANT_ID)
                return_code=$?
                if [ 0 != $return_code ]; then
                  echo -e "$boldred--- Login failed ---$reset"
                  echo "##vso[task.logissue type=error]az login failed."
                  exit $return_code
                fi
                az account set --subscription $(ARM_SUBSCRIPTION_ID)
              echo -e "$green--- Get sshkey to connect to SAP VMs ---$reset"
                export ENV=$(echo $(sapsystemfolder)  | awk -F'-' '{print $1}' | xargs) ; echo Environment $ENV
                export LOCA=$(echo $(sapsystemfolder) | awk -F'-' '{print $2}' | xargs) ; echo Location $LOCA
                export VNET=$(echo $(sapsystemfolder) | awk -F'-' '{print $3}' | xargs) ; echo VNET $VNET
                export kv_name=$(cat .sap_deployment_automation/${ENV}${LOCA}  | grep workloadkeyvault | awk -F'=' '{print $2}' | xargs) ; echo SAP_Keyvault $kv_name
                az keyvault secret show --name ${ENV}-${LOCA}-${VNET}-sid-sshkey --vault-name $kv_name --query value -o tsv > $(Build.Repository.LocalPath)/sshkey
                chmod 600 $(Build.Repository.LocalPath)/sshkey
                
                echo "##vso[task.setvariable variable=SSHKEY;isOutput=true]$(Build.Repository.LocalPath)/sshkey"
              echo -e "$green--- Add & update files in the DevOps Repository ---$reset"
                cd $(Build.Repository.LocalPath)
                git -c http.extraheader="AUTHORIZATION: bearer $(System.AccessToken)" pull --append origin $(Branch)
                git config --global user.email "$(Build.RequestedForEmail)"
                git config --global user.name "$(Build.RequestedFor)"
                added=0
                if [ -f $(Deployment_Configuration_Path)/SYSTEM/$(sapsystemfolder)/sap-parameters.yaml ]; then
                  git add  $(Deployment_Configuration_Path)/SYSTEM/$(sapsystemfolder)/sap-parameters.yaml
                  added=1
                fi
                if [ 1 == $added ]; then
                  git commit -m "Added updates from devops deployment $(Build.DefinitionName) [skip ci]"

                  git -c http.extraheader="AUTHORIZATION: bearer $(System.AccessToken)" push origin HEAD:$(Branch)
                  echo "##vso[task.uploadsummary]$HOME/SYSTEM/$(sapsystemfolder)/${SID}.md"
                fi
            name:                      Preparation
            displayName:               Preparation_for_Ansible
            env:
              SYSTEM_ACCESSTOKEN:      $(System.AccessToken)
            failOnStderr:              false

  - stage:                             Core_Operating_System_Configuration
    displayName:                       Core Operating System Configuration
    condition:                         eq(${{ parameters.baseosconfig }}, true)
    dependsOn:
      - Preparation_for_Ansible
    jobs:
      - job:                           Core_Operating_System_Configuration
        displayName:                   Core Operating System Configuration
        variables:
          SID_hosts:                   $[ stageDependencies.Preparation_for_Ansible.Preparation_step.outputs['Preparation.HOSTS'] ]
          SAP_parameters:              $[ stageDependencies.Preparation_for_Ansible.Preparation_step.outputs['Preparation.SAP_PARAMETERS'] ]
          parameters_folder:           $[ stageDependencies.Preparation_for_Ansible.Preparation_step.outputs['Preparation.FOLDER'] ]
          key_path:                    $[ stageDependencies.Preparation_for_Ansible.Preparation_step.outputs['Preparation.SSHKEY'] ]
          DEPLOYMENT_REPO_PATH:        $[ stageDependencies.Preparation_for_Ansible.Preparation_step.outputs['Preparation.DEPLOYMENT_REPO_PATH'] ]
        
        steps:
          - script: |
              echo $(SID_hosts)
              echo $(SAP_parameters)
              echo $(parameters_folder)
              echo $(key_path)
              echo $(DEPLOYMENT_REPO_PATH)
          - checkout:                  none
            persistCredentials:        true
          - task:                      Ansible@0
            displayName:               Core Operating System Configuration
            inputs:
              ansibleInterface:        "agentMachine"
              playbookPathOnAgentMachine: "$(DEPLOYMENT_REPO_PATH)/deploy/ansible/playbook_01_os_base_config.yaml"

              inventoriesAgentMachine: "file"
              inventoryFileOnAgentMachine: $(SID_hosts)
              args:                    '--private-key $(key_path) -e "@$(SAP_parameters)" -e "_workspace_directory=$(parameters_folder)" $(ExtraParams)'
              failOnStderr:            false

            env:
              ANSIBLE_DISPLAY_SKIPPED_HOSTS: false
              DEPLOYMENT_REPO_PATH:    $(DEPLOYMENT_REPO_PATH)    
            continueOnError:           false          
            

  - stage:                             SAP_Operating_System_Configuration
    displayName:                       SAP Operating System Configuration
    condition:                         eq(${{ parameters.saposconfig }}, true)
    dependsOn:
      - Preparation_for_Ansible
      - Core_Operating_System_Configuration
    jobs:
      - job:                           SAP_Operating_System_Configuration
        displayName:                   SAP Operating System Configuration
        variables:
          SID_hosts:                   $[ stageDependencies.Preparation_for_Ansible.Preparation_step.outputs['Preparation.HOSTS'] ]
          SAP_parameters:              $[ stageDependencies.Preparation_for_Ansible.Preparation_step.outputs['Preparation.SAP_PARAMETERS'] ]
          parameters_folder:           $[ stageDependencies.Preparation_for_Ansible.Preparation_step.outputs['Preparation.FOLDER'] ]
          key_path:                    $[ stageDependencies.Preparation_for_Ansible.Preparation_step.outputs['Preparation.SSHKEY'] ]
          DEPLOYMENT_REPO_PATH:        $[ stageDependencies.Preparation_for_Ansible.Preparation_step.outputs['Preparation.DEPLOYMENT_REPO_PATH'] ]
        steps:
          - checkout:                  none
            persistCredentials:        true
          - task:                      Ansible@0
            displayName:               SAP Operating System Configuration
            inputs:
              ansibleInterface:        "agentMachine"
              playbookPathOnAgentMachine: "$(DEPLOYMENT_REPO_PATH)/deploy/ansible/playbook_02_os_sap_specific_config.yaml"
              inventoriesAgentMachine: "file"
              inventoryFileOnAgentMachine: $(SID_hosts)
              args:                    '--private-key $(key_path) -e "@$(SAP_parameters)" -e "_workspace_directory=$(parameters_folder)" $(ExtraParams)'
              failOnStderr:            false
            env:
              ANSIBLE_DISPLAY_SKIPPED_HOSTS: false
              DEPLOYMENT_REPO_PATH:    $(DEPLOYMENT_REPO_PATH)
            continueOnError:           false

  - stage:                             Software_Acquisition
    displayName:                       Software Acquisition
    condition:                         eq(${{ parameters.bomprocessing }}, true)
    dependsOn:
      - Preparation_for_Ansible
      - Core_Operating_System_Configuration
      - SAP_Operating_System_Configuration
    jobs:
      - job:                           Software_Acquisition
        variables:
          SID_hosts:                   $[ stageDependencies.Preparation_for_Ansible.Preparation_step.outputs['Preparation.HOSTS'] ]
          SAP_parameters:              $[ stageDependencies.Preparation_for_Ansible.Preparation_step.outputs['Preparation.SAP_PARAMETERS'] ]
          parameters_folder:           $[ stageDependencies.Preparation_for_Ansible.Preparation_step.outputs['Preparation.FOLDER'] ]
          key_path:                    $[ stageDependencies.Preparation_for_Ansible.Preparation_step.outputs['Preparation.SSHKEY'] ]
          DEPLOYMENT_REPO_PATH:        $[ stageDependencies.Preparation_for_Ansible.Preparation_step.outputs['Preparation.DEPLOYMENT_REPO_PATH'] ]
        steps:
          - checkout:                  none
            persistCredentials:        true
          - task:                      Ansible@0
            displayName:               Software Acquisition
            inputs:
              ansibleInterface:        "agentMachine"
              playbookPathOnAgentMachine: "$(DEPLOYMENT_REPO_PATH)/deploy/ansible/playbook_03_bom_processing.yaml"
              inventoriesAgentMachine: "file"
              inventoryFileOnAgentMachine: $(SID_hosts)
              args:                    '--private-key $(key_path) -e "@$(SAP_parameters)" -e "_workspace_directory=$(parameters_folder)" $(ExtraParams)'
              failOnStderr:            false
            env:
              ANSIBLE_DISPLAY_SKIPPED_HOSTS: false
              DEPLOYMENT_REPO_PATH:    $(DEPLOYMENT_REPO_PATH)    
            continueOnError:           false          

  - stage: Database_Installation
    displayName:                       Database Installation
    condition:                         eq(${{ parameters.dbinstall }}, true)
    dependsOn:
      - Preparation_for_Ansible
      - SAP_Operating_System_Configuration
      - Software_Acquisition
    jobs:
      - job:                           Database_Installation
        displayName:                   Database Installation
        variables:
          SID_hosts:                   $[ stageDependencies.Preparation_for_Ansible.Preparation_step.outputs['Preparation.HOSTS'] ]
          SAP_parameters:              $[ stageDependencies.Preparation_for_Ansible.Preparation_step.outputs['Preparation.SAP_PARAMETERS'] ]
          parameters_folder:           $[ stageDependencies.Preparation_for_Ansible.Preparation_step.outputs['Preparation.FOLDER'] ]
          key_path:                    $[ stageDependencies.Preparation_for_Ansible.Preparation_step.outputs['Preparation.SSHKEY'] ]
          DEPLOYMENT_REPO_PATH:        $[ stageDependencies.Preparation_for_Ansible.Preparation_step.outputs['Preparation.DEPLOYMENT_REPO_PATH'] ]
        steps:
          - checkout:                  none
            persistCredentials:        true
          - task:                      Ansible@0
            displayName:               Database Installation
            inputs:
              ansibleInterface:        "agentMachine"
              playbookPathOnAgentMachine: "$(DEPLOYMENT_REPO_PATH)/deploy/ansible/playbook_04_00_00_db_install.yaml"
              inventoriesAgentMachine: "file"
              inventoryFileOnAgentMachine: $(SID_hosts)
              args:                    '--private-key $(key_path) -e "@$(SAP_parameters)" -e "_workspace_directory=$(parameters_folder)" $(ExtraParams)'
              failOnStderr:            false
            env:
              ANSIBLE_DISPLAY_SKIPPED_HOSTS: false
              DEPLOYMENT_REPO_PATH:    $(DEPLOYMENT_REPO_PATH)
            continueOnError:           false

  - stage: SCS_Installation
    displayName:                       SCS Installation
    condition:                         eq(${{ parameters.scsinstall }}, true)
    dependsOn:
      - Preparation_for_Ansible
      - SAP_Operating_System_Configuration
      - Software_Acquisition
      - Database_Installation
    jobs:
      - job:                           SCS_Installation
        displayName:                   SCS Installation
        variables:
          SID_hosts:                   $[ stageDependencies.Preparation_for_Ansible.Preparation_step.outputs['Preparation.HOSTS'] ]
          SAP_parameters:              $[ stageDependencies.Preparation_for_Ansible.Preparation_step.outputs['Preparation.SAP_PARAMETERS'] ]
          parameters_folder:           $[ stageDependencies.Preparation_for_Ansible.Preparation_step.outputs['Preparation.FOLDER'] ]
          key_path:                    $[ stageDependencies.Preparation_for_Ansible.Preparation_step.outputs['Preparation.SSHKEY'] ]
          DEPLOYMENT_REPO_PATH:        $[ stageDependencies.Preparation_for_Ansible.Preparation_step.outputs['Preparation.DEPLOYMENT_REPO_PATH'] ]
        steps:
          - checkout:                  none
            persistCredentials:        true
          - task:                      Ansible@0
            displayName:               SCS Installation
            inputs:
              ansibleInterface:        "agentMachine"
              playbookPathOnAgentMachine: "$(DEPLOYMENT_REPO_PATH)/deploy/ansible/playbook_05_00_00_sap_scs_install.yaml"
              inventoriesAgentMachine: "file"
              inventoryFileOnAgentMachine: $(SID_hosts)
              args:                    '--private-key $(key_path) -e "@$(SAP_parameters)" -e "_workspace_directory=$(parameters_folder)" $(ExtraParams)'
              failOnStderr:            false
            env:
              ANSIBLE_DISPLAY_SKIPPED_HOSTS: false
              DEPLOYMENT_REPO_PATH:    $(DEPLOYMENT_REPO_PATH)    
            continueOnError:           false          

  - stage: Database_Load
    displayName:                       Database Load
    condition:                         eq(${{ parameters.dbload }}, true)
    dependsOn:
      - Preparation_for_Ansible
      - SAP_Operating_System_Configuration
      - Software_Acquisition
      - Database_Installation
      - SCS_Installation
    jobs:
      - job:                           Database_Load
        displayName:                       Database Load
        variables:
          SID_hosts:                   $[ stageDependencies.Preparation_for_Ansible.Preparation_step.outputs['Preparation.HOSTS'] ]
          SAP_parameters:              $[ stageDependencies.Preparation_for_Ansible.Preparation_step.outputs['Preparation.SAP_PARAMETERS'] ]
          parameters_folder:           $[ stageDependencies.Preparation_for_Ansible.Preparation_step.outputs['Preparation.FOLDER'] ]
          key_path:                    $[ stageDependencies.Preparation_for_Ansible.Preparation_step.outputs['Preparation.SSHKEY'] ]
          DEPLOYMENT_REPO_PATH:        $[ stageDependencies.Preparation_for_Ansible.Preparation_step.outputs['Preparation.DEPLOYMENT_REPO_PATH'] ]
        steps:
          - checkout:                  none
            persistCredentials:        true
          - task:                      Ansible@0
            displayName:               Database Load
            inputs:
              ansibleInterface:        "agentMachine"
              playbookPathOnAgentMachine: "$(DEPLOYMENT_REPO_PATH)/deploy/ansible/playbook_05_01_sap_dbload.yaml"
              inventoriesAgentMachine: "file"
              inventoryFileOnAgentMachine: $(SID_hosts)
              args:                    '--private-key $(key_path) -e "@$(SAP_parameters)" -e "_workspace_directory=$(parameters_folder)" $(ExtraParams)'
              failOnStderr:            false
            env:
              ANSIBLE_DISPLAY_SKIPPED_HOSTS: false
              DEPLOYMENT_REPO_PATH:    $(DEPLOYMENT_REPO_PATH)    
            continueOnError:           false          

  - stage: PAS_Installation
    displayName:                       PAS Installation
    condition:                         eq(${{ parameters.pasinstall }}, true)
    dependsOn:
      - Preparation_for_Ansible
      - SAP_Operating_System_Configuration
      - Software_Acquisition
      - Database_Installation
      - SCS_Installation
      - Database_Load
    jobs:
      - job:                           PAS_Installation
        displayName:                   PAS Installation
        variables:
          SID_hosts:                   $[ stageDependencies.Preparation_for_Ansible.Preparation_step.outputs['Preparation.HOSTS'] ]
          SAP_parameters:              $[ stageDependencies.Preparation_for_Ansible.Preparation_step.outputs['Preparation.SAP_PARAMETERS'] ]
          parameters_folder:           $[ stageDependencies.Preparation_for_Ansible.Preparation_step.outputs['Preparation.FOLDER'] ]
          key_path:                    $[ stageDependencies.Preparation_for_Ansible.Preparation_step.outputs['Preparation.SSHKEY'] ]
          DEPLOYMENT_REPO_PATH:        $[ stageDependencies.Preparation_for_Ansible.Preparation_step.outputs['Preparation.DEPLOYMENT_REPO_PATH'] ]
        steps:
          - checkout:                  none
            persistCredentials:        true
          - task:                      Ansible@0
            displayName:               PAS Installation
            inputs:
              ansibleInterface:        "agentMachine"
              playbookPathOnAgentMachine: "$(DEPLOYMENT_REPO_PATH)/deploy/ansible/playbook_05_02_sap_pas_install.yaml"
              inventoriesAgentMachine: "file"
              inventoryFileOnAgentMachine: $(SID_hosts)
              args:                    '--private-key $(key_path) -e "@$(SAP_parameters)" -e "_workspace_directory=$(parameters_folder)" $(ExtraParams)'
              failOnStderr:            false
            env:
              ANSIBLE_DISPLAY_SKIPPED_HOSTS: false
              DEPLOYMENT_REPO_PATH:    $(DEPLOYMENT_REPO_PATH)    
            continueOnError:           false          

  - stage: APP_Install
    displayName:                       Application Server Install
    condition:                         eq(${{ parameters.appinstall }}, true)
    dependsOn:
      - Preparation_for_Ansible
      - SAP_Operating_System_Configuration
      - Software_Acquisition
      - Database_Installation
      - SCS_Installation
      - Database_Load
      - PAS_Installation
    jobs:
      - job:                           APP_Install
        displayName:                   Application Server Install
        variables:
          SID_hosts:                   $[ stageDependencies.Preparation_for_Ansible.Preparation_step.outputs['Preparation.HOSTS'] ]
          SAP_parameters:              $[ stageDependencies.Preparation_for_Ansible.Preparation_step.outputs['Preparation.SAP_PARAMETERS'] ]
          parameters_folder:           $[ stageDependencies.Preparation_for_Ansible.Preparation_step.outputs['Preparation.FOLDER'] ]
          key_path:                    $[ stageDependencies.Preparation_for_Ansible.Preparation_step.outputs['Preparation.SSHKEY'] ]
          DEPLOYMENT_REPO_PATH:        $[ stageDependencies.Preparation_for_Ansible.Preparation_step.outputs['Preparation.DEPLOYMENT_REPO_PATH'] ]
        steps:
          - checkout:                  none
            persistCredentials:        true
          - task:                      Ansible@0
            displayName:               Application Server Install
            inputs:
              ansibleInterface:        "agentMachine"
              playbookPathOnAgentMachine: "$(DEPLOYMENT_REPO_PATH)/deploy/ansible/playbook_05_03_sap_app_install.yaml"
              inventoriesAgentMachine: "file"
              inventoryFileOnAgentMachine: $(SID_hosts)
              args:                    '--private-key $(key_path) -e "@$(SAP_parameters)" -e "_workspace_directory=$(parameters_folder)" $(ExtraParams)'
              failOnStderr:            false
            env:
              ANSIBLE_DISPLAY_SKIPPED_HOSTS: false
              DEPLOYMENT_REPO_PATH:    $(DEPLOYMENT_REPO_PATH)    
            continueOnError:           false          

  - stage: WebDispatcher_Installation
    displayName:                       WebDispatcher Installation
    condition:                         eq(${{ parameters.webdispinstall }}, true)
    dependsOn:
      - Preparation_for_Ansible
      - SAP_Operating_System_Configuration
      - Software_Acquisition
      - Database_Installation
      - SCS_Installation
      - Database_Load
      - PAS_Installation
      - APP_Install
    jobs:
      - job:                           WebDispatcher_Installation
        displayName:                   WebDispatcher Installation
        variables:
          SID_hosts:                   $[ stageDependencies.Preparation_for_Ansible.Preparation_step.outputs['Preparation.HOSTS'] ]
          SAP_parameters:              $[ stageDependencies.Preparation_for_Ansible.Preparation_step.outputs['Preparation.SAP_PARAMETERS'] ]
          parameters_folder:           $[ stageDependencies.Preparation_for_Ansible.Preparation_step.outputs['Preparation.FOLDER'] ]
          key_path:                    $[ stageDependencies.Preparation_for_Ansible.Preparation_step.outputs['Preparation.SSHKEY'] ]
          DEPLOYMENT_REPO_PATH:        $[ stageDependencies.Preparation_for_Ansible.Preparation_step.outputs['Preparation.DEPLOYMENT_REPO_PATH'] ]
        steps:
          - checkout:                  none
            persistCredentials:        true
          - task:                                           Ansible@0
            displayName:               WebDispatcher Installation
            inputs:
              ansibleInterface:        "agentMachine"
              playbookPathOnAgentMachine: "$(DEPLOYMENT_REPO_PATH)/deploy/ansible/playbook_05_04_sap_web_install.yaml"
              inventoriesAgentMachine: "file"
              inventoryFileOnAgentMachine: $(SID_hosts)
              args:                    '--private-key $(key_path) -e "@$(SAP_parameters)" -e "_workspace_directory=$(parameters_folder)" $(ExtraParams)'
              failOnStderr:            false
            env:
              ANSIBLE_DISPLAY_SKIPPED_HOSTS: false
              DEPLOYMENT_REPO_PATH:    $(DEPLOYMENT_REPO_PATH)    
            continueOnError:           false          

  - stage: HighAvailability_Setup
    displayName:                       High Availability Setup
    condition:                         eq(${{ parameters.highavailability }}, true)
    dependsOn:
      - Preparation_for_Ansible
      - SAP_Operating_System_Configuration
      - Software_Acquisition
      - Database_Installation
      - SCS_Installation
      - Database_Load
      - PAS_Installation
      - APP_Install
      - WebDispatcher_Installation
    jobs:
      - job:                           HighAvailability_Setup
        displayName:                   High Availability Setup
        variables:
          SID_hosts:                   $[ stageDependencies.Preparation_for_Ansible.Preparation_step.outputs['Preparation.HOSTS'] ]
          SAP_parameters:              $[ stageDependencies.Preparation_for_Ansible.Preparation_step.outputs['Preparation.SAP_PARAMETERS'] ]
          parameters_folder:           $[ stageDependencies.Preparation_for_Ansible.Preparation_step.outputs['Preparation.FOLDER'] ]
          key_path:                    $[ stageDependencies.Preparation_for_Ansible.Preparation_step.outputs['Preparation.SSHKEY'] ]
          DEPLOYMENT_REPO_PATH:        $[ stageDependencies.Preparation_for_Ansible.Preparation_step.outputs['Preparation.DEPLOYMENT_REPO_PATH'] ]
        steps:
          - checkout:                  none
            persistCredentials:        true
          - task:                      Ansible@0
            displayName:               High Availability Setup
            inputs:
              ansibleInterface:        "agentMachine"
              playbookPathOnAgentMachine: "$(DEPLOYMENT_REPO_PATH)/deploy/ansible/playbook_04_00_01_db_ha.yaml"
              inventoriesAgentMachine: "file"
              inventoryFileOnAgentMachine: $(SID_hosts)
              args:                    '--private-key $(key_path) -e "@$(SAP_parameters)" -e "_workspace_directory=$(parameters_folder)" $(ExtraParams) '
              failOnStderr:            false
            env:
              ANSIBLE_DISPLAY_SKIPPED_HOSTS: false
              DEPLOYMENT_REPO_PATH:    $(DEPLOYMENT_REPO_PATH)
            continueOnError:           false          

  - stage: Post_Installation_Steps
    displayName:                       Post Installation Steps
    condition:                         always()
    dependsOn:
      - Preparation_for_Ansible
      - Database_Installation
      - SCS_Installation
      - Database_Load
      - PAS_Installation
    jobs:
      - job:                           Post_Installation_Steps
        displayName:                   Post Installation Steps
        variables:
          SID_hosts:                   $[ stageDependencies.Preparation_for_Ansible.Preparation_step.outputs['Preparation.HOSTS'] ]
          SAP_parameters:              $[ stageDependencies.Preparation_for_Ansible.Preparation_step.outputs['Preparation.SAP_PARAMETERS'] ]
          parameters_folder:           $[ stageDependencies.Preparation_for_Ansible.Preparation_step.outputs['Preparation.FOLDER'] ]
          key_path:                    $[ stageDependencies.Preparation_for_Ansible.Preparation_step.outputs['Preparation.SSHKEY'] ]
          DEPLOYMENT_REPO_PATH:        $[ stageDependencies.Preparation_for_Ansible.Preparation_step.outputs['Preparation.DEPLOYMENT_REPO_PATH'] ]
        steps:
          - task:                      PostBuildCleanup@3
          - checkout:                  none
            persistCredentials:        true
          - script: |
              #!/bin/bash
              green="\e[1;32m" ; reset="\e[0m" ; boldred="\e[1;31m"
              echo -e "$green--- Update .sap_deployment_automation/config as DEPLOYMENT_REPO_PATH can change on devops agent ---$reset"
                export DEPLOYMENT_REPO_PATH=$(Build.Repository.LocalPath)
                export HOME=$(Build.Repository.LocalPath)/$(Deployment_Configuration_Path)
                cd $HOME; mkdir -p .sap_deployment_automation
                echo DEPLOYMENT_REPO_PATH=$DEPLOYMENT_REPO_PATH > .sap_deployment_automation/config
                SID=$(echo $(sapsystemfolder) | cut -d'-' -f4 | xargs) 
                if [ ! -n ${SID} ]; then
                  echo "##vso[task.logissue type=error]SID was not defined in the parameter file."
                  exit 2
                fi
              echo -e "$green--- Add & update files in the DevOps Repository ---$reset"
                git checkout $(Branch)
                git -c http.extraheader="AUTHORIZATION: bearer $(System.AccessToken)" pull
                git config --global user.email "$(Build.RequestedForEmail)"
                git config --global user.name "$(Build.RequestedFor)"
                cd $(Build.Repository.LocalPath)
                added=0
                if [ -f $(Deployment_Configuration_Path)/SYSTEM/$(sapsystemfolder)/logs/${SID}_*.zip ]; then
                  git add $(Deployment_Configuration_Path)/SYSTEM/$(sapsystemfolder)/logs/${SID}_*.zip
                  added=1
                fi
                if [ -f $(Deployment_Configuration_Path)/SYSTEM/$(sapsystemfolder)/logs/hcmtresult-*.zip ]; then
                  git add $(Deployment_Configuration_Path)/SYSTEM/$(sapsystemfolder)/logs/hcmtresult-*.zip
                  added=1
                fi
                if [ 1 == $added ]; then
                  git commit -m "Added updates from devops Ansible deployment $(Build.DefinitionName) [skip ci]"
                  git -c http.extraheader="AUTHORIZATION: bearer $(System.AccessToken)" push
                fi
                if [ -f $(Deployment_Configuration_Path)/SYSTEM/$(sapsystemfolder)/${SID}.md ]; then
                  echo "##vso[task.uploadsummary]$HOME/SYSTEM/$(sapsystemfolder)/${SID}.md"
                fi

            displayName:               Copy Log files
            env:
              SYSTEM_ACCESSTOKEN:      $(System.AccessToken)
              DEPLOYMENT_REPO_PATH:    $(DEPLOYMENT_REPO_PATH)    
            failOnStderr:              false

...<|MERGE_RESOLUTION|>--- conflicted
+++ resolved
@@ -16,11 +16,7 @@
     default:                           DEV-WEEU-SAP01-X00
 
   - name:                              environment
-<<<<<<< HEAD
     displayName:                       Workload Environment (DEV, QUA, PRD, ...)
-=======
-    displayName:                       Environment name
->>>>>>> eecb84a0
     type:                              string
     default:                           DEV
 
@@ -145,21 +141,13 @@
                 fi
                 dos2unix -q $HOME/SYSTEM/$(sapsystemfolder)/sap-parameters.yaml
                 export SID=$(echo $(sapsystemfolder)  | awk -F'-' '{print $4}' | xargs) ; echo SID $SID
-<<<<<<< HEAD
+                if [ ! -n ${SID} ]; then
+                  echo "##vso[task.logissue type=error]SID was not found in $(sapsystemconfig)."
+                  exit 2
+                fi
                 echo "##vso[task.setvariable variable=SAP_PARAMETERS;isOutput=true]$HOME/SYSTEM/$(sapsystemfolder)/sap-parameters.yaml"
                 echo "##vso[task.setvariable variable=FOLDER;isOutput=true]$HOME/SYSTEM/$(sapsystemfolder)"
                 echo "##vso[task.setvariable variable=DEPLOYMENT_REPO_PATH;isOutput=true]$(Build.Repository.LocalPath)"
-=======
-
->>>>>>> eecb84a0
-                if [ ! -n ${SID} ]; then
-                  echo "##vso[task.logissue type=error]SID was not found in $(sapsystemconfig)."
-                  exit 2
-                fi
-                echo "##vso[task.setvariable variable=SAP_PARAMETERS;isOutput=true]$HOME/SYSTEM/$(sapsystemfolder)/sap-parameters.yaml"
-                echo "##vso[task.setvariable variable=FOLDER;isOutput=true]$HOME/SYSTEM/$(sapsystemfolder)"
-                echo "##vso[task.setvariable variable=DEPLOYMENT_REPO_PATH;isOutput=true]$(Build.Repository.LocalPath)"
-                
                 if [ ! -f $HOME/SYSTEM/$(sapsystemfolder)/${SID}_hosts.yaml ]; then
                   echo -e "$boldred--- $HOME/SYSTEM/$(sapsystemfolder)/${SID}_hosts.yaml was not found ---$reset"
                   echo "##vso[task.logissue type=error]File $HOME/SYSTEM/$(sapsystemfolder)/${SID}_hosts.yaml was not found."
