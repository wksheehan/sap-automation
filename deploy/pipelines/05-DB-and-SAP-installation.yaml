--- conflicted
+++ resolved
@@ -133,12 +133,8 @@
           git config --global user.name "$(Build.RequestedFor)" 
           git add $(Deployment_Configuration_Path)/SYSTEM/$(sapsystemfolder)/sap-parameters.yaml   &>  /tmp/$(log)
           git commit -m "Added updates from devops deployment $(Build.DefinitionName) [skip ci]"   &>> /tmp/$(log)
-<<<<<<< HEAD
-          git pull -f origin $(Branch)                                                             &>> /tmp/$(log)
-          git push -f origin HEAD:$(Branch)                                                        &>> /tmp/$(log)
-=======
-          git push -f origin HEAD:main                            &>> /tmp/$(log)
->>>>>>> cbd347b8
+          git pull origin $(Branch)                                                                &>> /tmp/$(log)
+          git push origin HEAD:$(Branch)                                                           &>> /tmp/$(log)
         echo "output the log ---$reset"
           cat /tmp/$(log)
         git config --unset-all http.https://$organization@dev.azure.com/$organization/$(System.TeamProject)/_git/$(Build.Repository.Name).extraheader
