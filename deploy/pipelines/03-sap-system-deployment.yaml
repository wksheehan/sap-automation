--- conflicted
+++ resolved
@@ -17,7 +17,7 @@
   sapsystemconfig: ${{ parameters.sap_system }}.tfvars
   log: logfile_$(Build.BuildId)
 
-name: $(sapsystemfolder)_$(SourceBranchName)_$(Date:yyyyMMdd)$(Rev:.r)
+name: $(sapsystemfolder)_$(SourceBranchName)_$(Date:yyyyMMdd)
 
 stages:
 - stage: Deploy_SAP_infrastructure
@@ -33,8 +33,7 @@
           unzip -qq terraform_1.0.8_linux_amd64.zip
           sudo mv terraform /bin/ ; rm terraform_1.0.8_linux_amd64.zip
         echo -e "$green--- Clone the $(Branch) branch of repository $(Repository) ---$reset"
-          git clone --quiet $(Repository)
-          git checkout $(Branch)
+          git clone --quiet --single-branch --branch $(Branch) $(Repository)
         echo -e "$green--- Set DEPLOYMENT_REPO_PATH variable and ---$reset"
         echo -e "$green--- Update .sap_deployment_automation/config as DEPLOYMENT_REPO_PATH can change on devops agent ---$reset"
           export DEPLOYMENT_REPO_PATH=$(Build.Repository.LocalPath)/sap-automation
@@ -57,39 +56,21 @@
           git config  http.https://$organization@dev.azure.com/$organization/$(System.TeamProject)/_git/$(Build.Repository.Name).extraheader "AUTHORIZATION: bearer $SYSTEM_ACCESSTOKEN"
         echo -e "$green--- Run the installer script that deploys the SAP System ---$reset"
           cd $HOME/SYSTEM/$(sapsystemfolder)
-          ${DEPLOYMENT_REPO_PATH}/deploy/scripts/installer.sh --parameterfile $(sapsystemconfig) --type sap_system --ado --auto-approve 
+          ${DEPLOYMENT_REPO_PATH}/deploy/scripts/installer.sh --parameterfile $(sapsystemconfig) --type sap_system --ado --auto-approve
         echo -e "$green--- Add & update files in the DevOps Repository ---$reset"
           cd $(Build.Repository.LocalPath)
-<<<<<<< HEAD
-          rm $(Deployment_Configuration_Path)/.sap_deployment_automation/config
           git config --global user.email "$(Build.RequestedForEmail)"
           git config --global user.name "$(Build.RequestedFor)" 
-          git add $(Deployment_Configuration_Path)/.sap_deployment_automation                               &>  /tmp/$(log)
-          git add $(Deployment_Configuration_Path)/SYSTEM/$(sapsystemfolder)/.terraform/terraform.tfstate   &>> /tmp/$(log)
-          git add $(Deployment_Configuration_Path)/SYSTEM/$(sapsystemfolder)/sap-parameters.yaml            &>> /tmp/$(log)
-          git add $(Deployment_Configuration_Path)/SYSTEM/$(sapsystemfolder)/${SID}_hosts.yaml              &>> /tmp/$(log)
-          git commit -m "Added updates from devops deployment $(Build.DefinitionName) [skip ci]"            &>> /tmp/$(log)
-          git push
+          git add $(Deployment_Configuration_Path)/.sap_deployment_automation                               &>> /tmp/$(log)2
+          git add $(Deployment_Configuration_Path)/SYSTEM/$(sapsystemfolder)/.terraform/terraform.tfstate   &>> /tmp/$(log)2
+          git add $(Deployment_Configuration_Path)/SYSTEM/$(sapsystemfolder)/sap-parameters.yaml            &>> /tmp/$(log)2
+          git add $(Deployment_Configuration_Path)/SYSTEM/$(sapsystemfolder)/${SID}_hosts.yaml              &>> /tmp/$(log)2
+          git commit -m "Added updates from devops deployment $(Build.DefinitionName) [skip ci]"            &>> /tmp/$(log)2
+          git push -f origin HEAD:main                                                                      &>> /tmp/$(log)2
         echo "output the log ---$reset"
-          cat /tmp/$(log)
-=======
-          if [ 0 == $return_value ] ; then
-            rm $(Deployment_Configuration_Path)/.sap_deployment_automation/config
-            git config --global user.email "$(Build.RequestedForEmail)"
-            git config --global user.name "$(Build.RequestedFor)" 
-            git add $(Deployment_Configuration_Path)/.sap_deployment_automation                               &>> /tmp/$(log)2
-            git add $(Deployment_Configuration_Path)/SYSTEM/$(sapsystemfolder)/.terraform/terraform.tfstate   &>> /tmp/$(log)2
-            git add $(Deployment_Configuration_Path)/SYSTEM/$(sapsystemfolder)/sap-parameters.yaml            &>> /tmp/$(log)2
-            git add $(Deployment_Configuration_Path)/SYSTEM/$(sapsystemfolder)/${SID}_hosts.yaml              &>> /tmp/$(log)2
-            git commit -m "Added updates from devops deployment $(Build.DefinitionName) [skip ci]"            &>> /tmp/$(log)2
-            git pull
-            git push                                                                                          &>> /tmp/$(log)2
-            echo "output the log ---$reset"
-            cat /tmp/$(log)2
-          fi
->>>>>>> 6aa76b73
+          cat /tmp/$(log)2
         git config --unset-all http.https://$organization@dev.azure.com/$organization/$(System.TeamProject)/_git/$(Build.Repository.Name).extraheader
       displayName: Deploy_SAP_infrastructure
       env:
         SYSTEM_ACCESSTOKEN: $(System.AccessToken)
-      failOnStderr: false+      failOnStderr: true