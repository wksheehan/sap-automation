# This pipeline performs the SAP systems and storage deployments

parameters:
- name: sap_system
  displayName: ENV-LOCA-VNET-SID
  type: string
  default: DEV-WEEU-SAP01-X00

trigger:
  none

pool:
  vmImage: ubuntu-latest

variables:
  sapsystemfolder: ${{ parameters.sap_system }}
  sapsystemconfig: ${{ parameters.sap_system }}.tfvars
  log: logfile_$(Build.BuildId)

name: $(sapsystemfolder)_$(SourceBranchName)_$(Date:yyyyMMdd)$(Rev:.r)

stages:
- stage: Deploy_SAP_infrastructure
  jobs:
  - job: Deploy_SAP_infrastructure
    steps:
    - script: |
        #!/bin/bash
        green="\e[1;32m" ; reset="\e[0m"
        SID=$(echo $(sapsystemfolder) | cut -d'-' -f4 | xargs) 
        echo -e "$green--- Install Terraform ---$reset"
          wget -q https://releases.hashicorp.com/terraform/1.0.8/terraform_1.0.8_linux_amd64.zip
          unzip -qq terraform_1.0.8_linux_amd64.zip
          sudo mv terraform /bin/
        echo -e "$green--- Clone the $(Branch) branch of repository $(Repository) ---$reset"
<<<<<<< HEAD
          git clone --quiet --single-branch --branch $(Branch) $(Repository)
=======
          git clone --quiet --single-branch --branch $(Branch) $(Repository) 
>>>>>>> cbd347b8
        echo -e "$green--- Set DEPLOYMENT_REPO_PATH variable and ---$reset"
        echo -e "$green--- Update .sap_deployment_automation/config as DEPLOYMENT_REPO_PATH can change on devops agent ---$reset"
          export DEPLOYMENT_REPO_PATH=$(Build.Repository.LocalPath)/sap-automation
        echo -e "$green--- Set WORKSPACES folder as new home ---$reset"
          export HOME=$(Build.Repository.LocalPath)/$(Deployment_Configuration_Path)
          cd $HOME; mkdir -p .sap_deployment_automation
          echo DEPLOYMENT_REPO_PATH=$DEPLOYMENT_REPO_PATH > .sap_deployment_automation/config
        echo -e "$green--- az login ---$reset"
          export ARM_SUBSCRIPTION_ID=$(ARM_SUBSCRIPTION_ID)
          export ARM_CLIENT_ID=$(ARM_CLIENT_ID)
          export ARM_CLIENT_SECRET=$(ARM_CLIENT_SECRET)
          export ARM_TENANT_ID=$(ARM_TENANT_ID)
          az login --service-principal --username $(ARM_CLIENT_ID) --password $(ARM_CLIENT_SECRET) --tenant $(ARM_TENANT_ID)
          az account set --subscription $(ARM_SUBSCRIPTION_ID)
        echo -e "$green--- --- Convert config file to UX format ---$reset"
          sudo apt-get -qq install dos2unix
          dos2unix -q SYSTEM/$(sapsystemfolder)/$(sapsystemconfig)
        echo -e "$green--- Prepare the exchange of information from devops agent back to the repository ---$reset"
          organization=$(echo $(System.CollectionUri) | cut -d'/' -f4)
          git config  http.https://$organization@dev.azure.com/$organization/$(System.TeamProject)/_git/$(Build.Repository.Name).extraheader "AUTHORIZATION: bearer $SYSTEM_ACCESSTOKEN"
        echo -e "$green--- Run the installer script that deploys the SAP System ---$reset"
          cd $HOME/SYSTEM/$(sapsystemfolder)
<<<<<<< HEAD
          ${DEPLOYMENT_REPO_PATH}/deploy/scripts/installer.sh --parameterfile $(sapsystemconfig) --type sap_system --ado --auto-approve
          return_code=$?
        echo -e "$green--- Add & update files in the DevOps Repository ---$reset"
          cd $(Build.Repository.LocalPath)
          git config --global user.email "$(Build.RequestedForEmail)"
          git config --global user.name "$(Build.RequestedFor)" 
          git add -f $(Deployment_Configuration_Path)/SYSTEM/$(sapsystemfolder)/.terraform/terraform.tfstate  &>  /tmp/$(log)
          git add -f $(Deployment_Configuration_Path)/SYSTEM/$(sapsystemfolder)/sap-parameters.yaml           &>> /tmp/$(log)
          git add    $(Deployment_Configuration_Path)/SYSTEM/$(sapsystemfolder)/${SID}_hosts.yaml             &>> /tmp/$(log)
          git commit -m "Added updates from devops deployment $(Build.DefinitionName) [skip ci]"              &>> /tmp/$(log)
          git pull -f origin $(Branch)                                                                        &>> /tmp/$(log)
          git push -f origin HEAD:$(Branch)                                                                   &>> /tmp/$(log)
        echo "output the log ---$reset"
          cat /tmp/$(log)
          git config --unset-all http.https://$organization@dev.azure.com/$organization/$(System.TeamProject)/_git/$(Build.Repository.Name).extraheader
          exit $return_code
=======
          ${DEPLOYMENT_REPO_PATH}/deploy/scripts/installer.sh --parameterfile $(sapsystemconfig) --type sap_system --ado --auto-approve 2> err.log
          return_value=$?
          cat err.log
        echo -e "$green--- Add & update files in the DevOps Repository ---$reset"
          cd $(Build.Repository.LocalPath)
          if [ 0 == $return_value ] ; then
            rm $(Deployment_Configuration_Path)/.sap_deployment_automation/config
            git config --global user.email "$(Build.RequestedForEmail)"
            git config --global user.name "$(Build.RequestedFor)" 
            git add $(Deployment_Configuration_Path)/.sap_deployment_automation                               &>> /tmp/$(log)2
            git add $(Deployment_Configuration_Path)/SYSTEM/$(sapsystemfolder)/.terraform/terraform.tfstate   &>> /tmp/$(log)2
            git add $(Deployment_Configuration_Path)/SYSTEM/$(sapsystemfolder)/sap-parameters.yaml            &>> /tmp/$(log)2
            git add $(Deployment_Configuration_Path)/SYSTEM/$(sapsystemfolder)/${SID}_hosts.yaml              &>> /tmp/$(log)2
            git commit -m "Added updates from devops deployment $(Build.DefinitionName) [skip ci]"            &>> /tmp/$(log)2
            git pull origin $(Branch)                                                                         &>> /tmp/$(log)2
            git push -f origin HEAD:$(Branch)                                                                 &>> /tmp/$(log)2
            echo "output the log ---$reset"
            cat /tmp/$(log)2
          fi
        git config --unset-all http.https://$organization@dev.azure.com/$organization/$(System.TeamProject)/_git/$(Build.Repository.Name).extraheader
        exit $return_code
>>>>>>> cbd347b8
      displayName: Deploy_SAP_infrastructure
      env:
        SYSTEM_ACCESSTOKEN: $(System.AccessToken)
      failOnStderr: true<|MERGE_RESOLUTION|>--- conflicted
+++ resolved
@@ -33,11 +33,7 @@
           unzip -qq terraform_1.0.8_linux_amd64.zip
           sudo mv terraform /bin/
         echo -e "$green--- Clone the $(Branch) branch of repository $(Repository) ---$reset"
-<<<<<<< HEAD
           git clone --quiet --single-branch --branch $(Branch) $(Repository)
-=======
-          git clone --quiet --single-branch --branch $(Branch) $(Repository) 
->>>>>>> cbd347b8
         echo -e "$green--- Set DEPLOYMENT_REPO_PATH variable and ---$reset"
         echo -e "$green--- Update .sap_deployment_automation/config as DEPLOYMENT_REPO_PATH can change on devops agent ---$reset"
           export DEPLOYMENT_REPO_PATH=$(Build.Repository.LocalPath)/sap-automation
@@ -60,7 +56,6 @@
           git config  http.https://$organization@dev.azure.com/$organization/$(System.TeamProject)/_git/$(Build.Repository.Name).extraheader "AUTHORIZATION: bearer $SYSTEM_ACCESSTOKEN"
         echo -e "$green--- Run the installer script that deploys the SAP System ---$reset"
           cd $HOME/SYSTEM/$(sapsystemfolder)
-<<<<<<< HEAD
           ${DEPLOYMENT_REPO_PATH}/deploy/scripts/installer.sh --parameterfile $(sapsystemconfig) --type sap_system --ado --auto-approve
           return_code=$?
         echo -e "$green--- Add & update files in the DevOps Repository ---$reset"
@@ -71,35 +66,12 @@
           git add -f $(Deployment_Configuration_Path)/SYSTEM/$(sapsystemfolder)/sap-parameters.yaml           &>> /tmp/$(log)
           git add    $(Deployment_Configuration_Path)/SYSTEM/$(sapsystemfolder)/${SID}_hosts.yaml             &>> /tmp/$(log)
           git commit -m "Added updates from devops deployment $(Build.DefinitionName) [skip ci]"              &>> /tmp/$(log)
-          git pull -f origin $(Branch)                                                                        &>> /tmp/$(log)
+          git pull origin $(Branch)                                                                           &>> /tmp/$(log)
           git push -f origin HEAD:$(Branch)                                                                   &>> /tmp/$(log)
         echo "output the log ---$reset"
           cat /tmp/$(log)
           git config --unset-all http.https://$organization@dev.azure.com/$organization/$(System.TeamProject)/_git/$(Build.Repository.Name).extraheader
           exit $return_code
-=======
-          ${DEPLOYMENT_REPO_PATH}/deploy/scripts/installer.sh --parameterfile $(sapsystemconfig) --type sap_system --ado --auto-approve 2> err.log
-          return_value=$?
-          cat err.log
-        echo -e "$green--- Add & update files in the DevOps Repository ---$reset"
-          cd $(Build.Repository.LocalPath)
-          if [ 0 == $return_value ] ; then
-            rm $(Deployment_Configuration_Path)/.sap_deployment_automation/config
-            git config --global user.email "$(Build.RequestedForEmail)"
-            git config --global user.name "$(Build.RequestedFor)" 
-            git add $(Deployment_Configuration_Path)/.sap_deployment_automation                               &>> /tmp/$(log)2
-            git add $(Deployment_Configuration_Path)/SYSTEM/$(sapsystemfolder)/.terraform/terraform.tfstate   &>> /tmp/$(log)2
-            git add $(Deployment_Configuration_Path)/SYSTEM/$(sapsystemfolder)/sap-parameters.yaml            &>> /tmp/$(log)2
-            git add $(Deployment_Configuration_Path)/SYSTEM/$(sapsystemfolder)/${SID}_hosts.yaml              &>> /tmp/$(log)2
-            git commit -m "Added updates from devops deployment $(Build.DefinitionName) [skip ci]"            &>> /tmp/$(log)2
-            git pull origin $(Branch)                                                                         &>> /tmp/$(log)2
-            git push -f origin HEAD:$(Branch)                                                                 &>> /tmp/$(log)2
-            echo "output the log ---$reset"
-            cat /tmp/$(log)2
-          fi
-        git config --unset-all http.https://$organization@dev.azure.com/$organization/$(System.TeamProject)/_git/$(Build.Repository.Name).extraheader
-        exit $return_code
->>>>>>> cbd347b8
       displayName: Deploy_SAP_infrastructure
       env:
         SYSTEM_ACCESSTOKEN: $(System.AccessToken)
