--- conflicted
+++ resolved
@@ -129,11 +129,7 @@
                 if [ 1 == $added ]; then
                   git commit -m "Added updates from devops deployment $(Build.DefinitionName) [skip ci]"
 
-<<<<<<< HEAD
-                  git -c http.extraheader="AUTHORIZATION: bearer $(System.AccessToken)" push origin HEAD:$(Branch)
-=======
                   git -c http.extraheader="AUTHORIZATION: bearer $(System.AccessToken)" push
->>>>>>> 607f5da0
                 fi
               exit $return_code
             displayName: Deploy_SAP_infrastructure
