---
# /*---------------------------------------------------------------------------8
# |                                                                            |
# |      This pipeline removes the SAP systems, the workload zone (landscape)  |
# |      and the region via ARM resource group deletion.                       |
# |                                                                            |
# |      The pipeline can be used as fallback in case the terraform            |
# |      destroy doesn't remove everything                                     |
# |                                                                            |
# +------------------------------------4--------------------------------------*/

name: Remove deployment [$(Date:yyyyMMdd)]
parameters:
<<<<<<< HEAD
  - name:                              cleanupsap
    displayName:                       Remove the SAP system
    type:                              boolean
    default: false
=======
  - name: cleanupsap
    displayName: "Remove the SAP system defined in configuration below"
    type: boolean
    default: True

  - name: sap_system
    displayName: ENV-LOCA-VNET-SID
    type: string
    default: DEV-WEEU-SAP01-X00

  - name: cleanupzone
    displayName: "Remove the SAP workload defined in configuration below"
    type: boolean
    default: True
>>>>>>> 1bc35eb0

  - name:                              sap_system
    displayName:                       "SAP System configuration name, use this format: ENV-LOCA-VNET-SID"
    type:                              string
    default:                           DEV-WEEU-SAP01-X00

<<<<<<< HEAD
  - name:                              cleanupzone
    displayName:                       Remove the SAP workload zone
    type:                              boolean
    default:                           false

  - name:                              workloadzone
    displayName:                       "SAP workload zone configuration name, use this format: ENV-LOCA-VNET-INFRASTRUCTURE"
    type:                              string
    default:                           DEV-WEEU-SAP01-INFRASTRUCTURE
=======
  - name: cleanupregion
    displayName: "Remove the control plane defined in configuration below below configurations for the deployer and library:"
    type: boolean
    default: True
>>>>>>> 1bc35eb0

  - name:                              cleanupregion
    displayName:                       Remove the control plane
    type:                              boolean
    default:                           false

  - name:                              deployer
    displayName:                       "Deployer configuration name, use this format: ENV-LOCA-VNET-INFRASTRUCTURE"
    type:                              string
    default:                           MGMT-WEEU-DEP00-INFRASTRUCTURE

  - name:                              library
    displayName:                       "Library configuration name, use this format: ENV-LOCA-SAP_LIBRARY"
    type:                              string
    default:                           MGMT-WEEU-SAP_LIBRARY

trigger: none

pool:
  vmImage: ubuntu-latest

variables:
  - group: "SAP-deployment-variables-general"
  - group: "SAP-deployment-variables-specific"
  - name:  deployerfolder
    value: ${{ parameters.deployer }}
  - name:  deployerconfig
    value: ${{ parameters.deployer }}.tfvars
  - name:  libraryfolder
    value: ${{ parameters.library }}
  - name:  libraryconfig
    value: ${{ parameters.library }}.tfvars
  - name:  zonefolder
    value: ${{ parameters.workloadzone }}
  - name:  zoneconfig
    value: ${{ parameters.workloadzone }}.tfvars
  - name:  sapsystemfolder
    value: ${{ parameters.sap_system }}
  - name:  sapsystemconfig
    value: ${{ parameters.sap_system }}.tfvars
  - name:  log
    value: logfile_$(Build.BuildId)

stages:
  - stage:                             Remove_SAP_systems
    displayName:                       "Remove SAP System"
    condition:                         eq(${{ parameters.cleanupsap }}, true)
    jobs:
      - job:                           Remove_SAP_system_RG
        displayName:                   "Remove SAP System $(sapsystemfolder)"
        steps:
          - task:                      AzureResourceManagerTemplateDeployment@3
            displayName:               "Remove Resource Group $(sapsystemfolder)"
            inputs:
              deploymentScope:         "Resource Group"
              azureResourceManagerConnection: "$(AZURE_CONNECTION_NAME)"
              subscriptionId:          "$(ARM_SUBSCRIPTION_ID)"
              action:                  "DeleteRG"
              resourceGroupName:       "$(sapsystemfolder)"

      - job: Remove_sap_deployment_artefacts_in_WORKSPACES
        steps:
          - script: |
              #!/bin/bash
              green="\e[1;32m" ; reset="\e[0m"
              echo -e "$green--- Prepare the exchange of information from devops agent back to the repository ---$reset"
                organization=$(echo $(System.CollectionUri) | cut -d'/' -f4)
                git config  http.https://$organization@dev.azure.com/$organization/$(System.TeamProject)/_git/$(Build.Repository.Name).extraheader "AUTHORIZATION: bearer $SYSTEM_ACCESSTOKEN"
              echo -e "$green--- Adding deployment automation configuration to devops repository ---$reset"
                git config --global user.email "$(Build.RequestedForEmail)"
                git config --global user.name "$(Build.RequestedFor)"
                git pull  origin $(Branch)
                git rm -r $(Deployment_Configuration_Path)/SYSTEM/$(sapsystemfolder)/.terraform
                git rm    $(Deployment_Configuration_Path)/SYSTEM/$(sapsystemfolder)/sap-parameters.yaml
                git rm    $(Deployment_Configuration_Path)/SYSTEM/$(sapsystemfolder)/*.md
                git rm    $(Deployment_Configuration_Path)/SYSTEM/$(sapsystemfolder)/*.zip
                git rm    $(Deployment_Configuration_Path)/SYSTEM/$(sapsystemfolder)/*_hosts.yaml
                git commit -m "Added updates from devops deployment $(Build.DefinitionName) [skip ci]"
                git -c http.extraheader="AUTHORIZATION: bearer $(System.AccessToken)" push  origin HEAD:$(Branch)
              git config --unset-all http.https://$organization@dev.azure.com/$organization/$(System.TeamProject)/_git/$(Build.Repository.Name).extraheader
            displayName: Remove_sap_deployment_artefacts_in_WORKSPACES
            env:
              SYSTEM_ACCESSTOKEN:      $(System.AccessToken)
            failOnStderr:              false

  - stage:                             Remove_SAP_workloadzone
    displayName:                       "Remove SAP workload zone"
    condition:                         eq(${{ parameters.cleanupzone }}, true)
    jobs:
      - job:                           Remove_SAP_workloadzone
        displayName:                   "Remove SAP workload zone $(zonefolder)"
        steps:
          - task:                      AzureResourceManagerTemplateDeployment@3
            displayName:               "Remove Resource Group $(zonefolder)"
            inputs:
              deploymentScope:         "Resource Group"
              azureResourceManagerConnection: "$(AZURE_CONNECTION_NAME)"
              subscriptionId:           "$(ARM_SUBSCRIPTION_ID)"
              action:                  "DeleteRG"
              resourceGroupName:       "$(zonefolder)"

      - job:                           Remove_zone_deployment_artefacts_in_WORKSPACES
        steps:
          - script: |
              #!/bin/bash
              green="\e[1;32m" ; reset="\e[0m"
              echo -e "$green--- Prepare the exchange of information from devops agent back to the repository ---$reset"
                organization=$(echo $(System.CollectionUri) | cut -d'/' -f4)
                git config  http.https://$organization@dev.azure.com/$organization/$(System.TeamProject)/_git/$(Build.Repository.Name).extraheader "AUTHORIZATION: bearer $SYSTEM_ACCESSTOKEN"
              echo -e "$green--- Adding deployment automation configuration to devops repository ---$reset"
                export ENV=$(echo $(zonefolder)  | awk -F'-' '{print $1}' | xargs) ; echo Environment $ENV
                export LOCA=$(echo $(zonefolder) | awk -F'-' '{print $2}' | xargs) ; echo Location    $LOCA
                git config --global user.email "$(Build.RequestedForEmail)"
                git config --global user.name "$(Build.RequestedFor)"
                git pull origin $(Branch)
                git rm    $(Deployment_Configuration_Path)/.sap_deployment_automation/${ENV}${LOCA}
                git rm    $(Deployment_Configuration_Path)/.sap_deployment_automation/${ENV}${LOCA}.md                
                git rm -r $(Deployment_Configuration_Path)/LANDSCAPE/$(zonefolder)/.terraform
                git commit -m "Added updates from devops deployment $(Build.DefinitionName) [skip ci]"
                git -c http.extraheader="AUTHORIZATION: bearer $(System.AccessToken)" push  origin HEAD:$(Branch)
              git config --unset-all http.https://$organization@dev.azure.com/$organization/$(System.TeamProject)/_git/$(Build.Repository.Name).extraheader
            displayName: Remove_zone_deployment_artefacts_in_WORKSPACES
            env:
              SYSTEM_ACCESSTOKEN:      $(System.AccessToken)
            failOnStderr:              true

  - stage:                             Remove_Control_plane
    displayName:                       Remove Control Plane
    condition:                         eq(${{ parameters.cleanupregion }}, true)
    jobs:
      - job:                           Remove_SAP_library
        displayName:                   "Remove SAP Library ${{ parameters.library }}"
        steps:
          - task:                      AzureResourceManagerTemplateDeployment@3
            displayName:               "Remove Resource Group ${{ parameters.library }}"
            inputs:
              deploymentScope:         "Resource Group"
              azureResourceManagerConnection: "$(AZURE_CONNECTION_NAME)"
              subscriptionId:          "$(ARM_SUBSCRIPTION_ID)"
              action:                  "DeleteRG"
              resourceGroupName:       "${{ parameters.library }}"

      - job:                           Remove_Deployer
        displayName:                   "Remove Deployer ${{ parameters.deployer }}"
        steps:
          - task:                      AzureResourceManagerTemplateDeployment@3
            displayName:               "Remove Deployer ${{ parameters.deployer }}"
            inputs:
              deploymentScope:         "Resource Group"
              azureResourceManagerConnection: "$(AZURE_CONNECTION_NAME)"
              subscriptionId:          "$(ARM_SUBSCRIPTION_ID)"
              action:                  "DeleteRG"
              resourceGroupName:       "${{ parameters.deployer }}"

      - job:                           Remove_region_deployment_artefacts_in_WORKSPACES
        steps:
          - script: |
              #!/bin/bash
              green="\e[1;32m" ; reset="\e[0m"
              echo -e "$green--- Prepare the exchange of information from devops agent back to the repository ---$reset"
                organization=$(echo $(System.CollectionUri) | cut -d'/' -f4)
                git config  http.https://$organization@dev.azure.com/$organization/$(System.TeamProject)/_git/$(Build.Repository.Name).extraheader "AUTHORIZATION: bearer $SYSTEM_ACCESSTOKEN"
              echo -e "$green--- Adding deployment automation configuration to devops repository ---$reset"
                export ENV=$(echo $(deployerfolder)  | awk -F'-' '{print $1}' | xargs) ; echo Environment $ENV
                export LOCA=$(echo $(deployerfolder) | awk -F'-' '{print $2}' | xargs) ; echo Location    $LOCA
                git config --global user.email "$(Build.RequestedForEmail)"
                git config --global user.name "$(Build.RequestedFor)"
                git pull  origin $(Branch)
                git rm    $(Deployment_Configuration_Path)/.sap_deployment_automation/${ENV}${LOCA}
                git rm    $(Deployment_Configuration_Path)/.sap_deployment_automation/${ENV}${LOCA}.md
                git rm -r $(Deployment_Configuration_Path)/DEPLOYER/$(deployerfolder)/.terraform
                git rm -r $(Deployment_Configuration_Path)/LIBRARY/$(libraryfolder)/.terraform
                git rm    $(Deployment_Configuration_Path)/LIBRARY/$(libraryfolder)/backend-config.tfvars
                git commit -m "Added updates from devops deployment $(Build.DefinitionName) [skip ci]"
                git -c http.extraheader="AUTHORIZATION: bearer $(System.AccessToken)" push origin HEAD:$(Branch)
              git config --unset-all http.https://$organization@dev.azure.com/$organization/$(System.TeamProject)/_git/$(Build.Repository.Name).extraheader
            displayName:               Remove_region_deployment_artefacts_in_WORKSPACES
            env:
              SYSTEM_ACCESSTOKEN:      $(System.AccessToken)
            failOnStderr:              true
...<|MERGE_RESOLUTION|>--- conflicted
+++ resolved
@@ -11,54 +11,30 @@
 
 name: Remove deployment [$(Date:yyyyMMdd)]
 parameters:
-<<<<<<< HEAD
   - name:                              cleanupsap
     displayName:                       Remove the SAP system
     type:                              boolean
-    default: false
-=======
-  - name: cleanupsap
-    displayName: "Remove the SAP system defined in configuration below"
-    type: boolean
-    default: True
-
-  - name: sap_system
-    displayName: ENV-LOCA-VNET-SID
-    type: string
-    default: DEV-WEEU-SAP01-X00
-
-  - name: cleanupzone
-    displayName: "Remove the SAP workload defined in configuration below"
-    type: boolean
-    default: True
->>>>>>> 1bc35eb0
+    default:                           true
 
   - name:                              sap_system
     displayName:                       "SAP System configuration name, use this format: ENV-LOCA-VNET-SID"
     type:                              string
     default:                           DEV-WEEU-SAP01-X00
 
-<<<<<<< HEAD
   - name:                              cleanupzone
     displayName:                       Remove the SAP workload zone
     type:                              boolean
-    default:                           false
+    default:                           true
 
   - name:                              workloadzone
     displayName:                       "SAP workload zone configuration name, use this format: ENV-LOCA-VNET-INFRASTRUCTURE"
     type:                              string
     default:                           DEV-WEEU-SAP01-INFRASTRUCTURE
-=======
-  - name: cleanupregion
-    displayName: "Remove the control plane defined in configuration below below configurations for the deployer and library:"
-    type: boolean
-    default: True
->>>>>>> 1bc35eb0
 
   - name:                              cleanupregion
     displayName:                       Remove the control plane
     type:                              boolean
-    default:                           false
+    default:                           true
 
   - name:                              deployer
     displayName:                       "Deployer configuration name, use this format: ENV-LOCA-VNET-INFRASTRUCTURE"
