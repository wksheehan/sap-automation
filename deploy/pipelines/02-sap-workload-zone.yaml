--- conflicted
+++ resolved
@@ -141,14 +141,9 @@
                 if [ -f $HOME/.sap_deployment_automation/${ENV}${LOCA}.md ]; then
                   echo "##vso[task.uploadsummary]$HOME/.sap_deployment_automation/${ENV}${LOCA}.md"
                 fi
-<<<<<<< HEAD
-                git config --unset-all http.https://$organization@dev.azure.com/$organization/$(System.TeamProject)/_git/$(Build.Repository.Name).extraheader
-                exit $return_code
+              exit $return_code
+              
             displayName:               Deploy SAP Workload Zone
-=======
-              exit $return_code
-            displayName: Deploy SAP Workload Zone
->>>>>>> 1bc35eb0
             env:
               SYSTEM_ACCESSTOKEN:      $(System.AccessToken)
               ARM_SUBSCRIPTION_ID:     $(ARM_SUBSCRIPTION_ID)
