#!/bin/bash

export PATH=/opt/terraform/bin:/opt/ansible/bin:${PATH}

#########################################################################
# Helper utilities
#
# Acknowledgements: Fergal Mc Carthy, SUSE
#########################################################################

function save_config_var() {
    local var_name=$1 var_file=$2
    sed -i -e "" -e /$var_name/d "${var_file}"
    echo "${var_name}=${!var_name}" >>"${var_file}"
}

function save_config_vars() {
    local var_file="${1}" var_name
    if [[ ! -f "${var_file}" ]]; then
        return
    fi
    
    shift # shift params 1 place to remove var_file value from front of list
    
    for var_name; do # iterate over function params
        sed -i -e "" -e /${var_name}/d "${var_file}"
        echo "${var_name}=${!var_name}" >>"${var_file}"
        
    done
}

function load_config_vars() {
    local var_file="${1}" var_name var_value
    
    shift # shift params 1 place to remove var_file value from front of list
    
    # We don't assign values to variables if they aren't found in the var_file
    # so there is nothing to do if the specified var_file doesn't exist
    if [[ ! -f "${var_file}" ]]; then
        return
    fi
    for var_name; do # iterate over function params
<<<<<<< HEAD
        # NOTE: Should we care if we fail to retrieve a value from the file?
        var_value="$(grep -m1 "^${var_name}=" "${var_file}" | cut -d'=' -f2- | tr -d '"')"
        
        if [ -z "${var_value}" ]
        then
          var_value="$(grep -m1 "^${var_name} =" "${var_file}" | cut -d'=' -f2- | tr -d '"')"
=======
            # NOTE: Should we care if we fail to retrieve a value from the file?
        var_value="$(grep -m1 "^${var_name}=" "${var_file}" | cut -d'=' -f2  | tr -d ' ' | tr -d '"')"
        
        if [ -z "${var_value}" ]
        then
          var_value="$(grep -m1 "^${var_name} " "${var_file}" | cut -d'=' -f2  | tr -d ' ' | tr -d '"')"
>>>>>>> 9501fc80
        fi
        
        # NOTE: this continue means we skip setting an empty value for a variable
        # whose value is empty in the var_file...
        [[ -z "${var_value}" ]] && continue # switch to compound command `[[` instead of `[`
        
        typeset -g "${var_name}" # declare the specified variable as global
        
        eval "${var_name}='${var_value}'" # set the variable in global context
    done
}

function init() {
    local automation_config_directory="${1}"
    local generic_config_information="${2}"
    local app_config_information="${3}"
    
    if [ ! -d "${automation_config_directory}" ]; then
        # No configuration directory exists
        mkdir "${automation_config_directory}"
        touch "${app_config_information}"
        touch "${generic_config_information}"
        if [ -n "${DEPLOYMENT_REPO_PATH}" ]; then
            # Store repo path in ~/.sap_deployment_automation/config
            save_config_var "DEPLOYMENT_REPO_PATH" "${generic_config_information}"
        fi
        if [ -n "$ARM_SUBSCRIPTION_ID" ]; then
            # Store ARM Subscription info in ~/.sap_deployment_automation
            save_config_var "ARM_SUBSCRIPTION_ID" "${app_config_information}"
        fi
        
    else
        touch "${generic_config_information}"
        touch "${app_config_information}"
        if [ -n "${DEPLOYMENT_REPO_PATH}" ]; then
            save_config_var "DEPLOYMENT_REPO_PATH" "${generic_config_information}"
        else
            load_config_vars "${generic_config_information}" "DEPLOYMENT_REPO_PATH"
        fi
        if [ -n "${ARM_SUBSCRIPTION_ID}" ]; then
            save_config_var "ARM_SUBSCRIPTION_ID" "${app_config_information}"
        else
            load_config_vars "${app_config_information}" "ARM_SUBSCRIPTION_ID"
        fi
    fi
    
}

function error_msg {
    echo "Error!!! ${@}"
}


function fail_if_null {
    local var_name="${1}"
    
    # return immeditaely if no action required
    if [ "${!var_name}" != "null" ]; then
        return
    fi
    
    shift 1
    
    if (($# > 0)); then
        error_msg "${@}"
    else
        error_msg "Got a null value for '${var_name}'"
    fi
    
    exit 1
}

function get_and_store_sa_details {
    local REMOTE_STATE_SA="${1}"
    local config_file_name="${2}"
    
    echo "Trying to find the storage account ${REMOTE_STATE_SA}"
    
    save_config_vars "${config_file_name}" REMOTE_STATE_SA
    tfstate_resource_id=$(az resource list --name "${REMOTE_STATE_SA}" --resource-type Microsoft.Storage/storageAccounts | jq --raw-output '.[0].id')
    fail_if_null tfstate_resource_id
    export STATE_SUBSCRIPTION=$(echo $tfstate_resource_id | cut -d/ -f3 | tr -d \" | xargs)
    export REMOTE_STATE_RG=$(echo $tfstate_resource_id | cut -d/ -f5 | tr -d \" | xargs)
    
    save_config_vars "${config_file_name}" \
    REMOTE_STATE_RG \
    tfstate_resource_id \
    STATE_SUBSCRIPTION
    echo "Found the storage account ${REMOTE_STATE_SA}"
}

# /*---------------------------------------------------------------------------8
# |                                                                            |
# |            Discover the executing user and client                          |
# |                                                                            |
# +------------------------------------4--------------------------------------*/
function is_valid_guid() {
    local guid=$1
    # when valid GUID; 0=true, 1=false
    if [[ $guid =~ ^[0-9a-f]{8}-[0-9a-f]{4}-[0-9a-f]{4}-[0-9a-f]{4}-[0-9a-f]{12}$ ]]; then
        return 0
    else
        return 1
    fi
}

function getEnvVarValue() {
    local varName=$1
    local varValue=$(printenv $varName)
    echo "${varValue}"
}

function checkforEnvVar() {
    local env_var=
    env_var=$(declare -p "$1")
    if ! [[  -v $1 && $env_var =~ ^declare\ -x ]]; then
        echo "Error: Define $1 environment variable"
        return 1
    else
        echo "OK: $1 environment variable is defined"
        getEnvVarValue "$1"
        return 0
    fi
}


# Check if we are running in CloudShell, we have the following three environment
# variables: POWERSHELL_DISTRIBUTION_CHANNEL, AZURE_HTTP_USER_AGENT, and
# AZUREPS_HOST_ENVIRONMENT. We will use the first one to determine if we are
# running in CloudShell.
# Default values for these variables are:
# POWERSHELL_DISTRIBUTION_CHANNEL=CloudShell
# AZURE_HTTP_USER_AGENT=cloud-shell/1.0
# AZUREPS_HOST_ENVIRONMENT=cloud-shell/1.0
function checkIfCloudShell() {
    local isRunInCloudShell=1 # default value is false
    if [ "$POWERSHELL_DISTRIBUTION_CHANNEL" == "CloudShell" ]; then
        isRunInCloudShell=0
        echo "isRunInCloudShell: true"
    else
        echo "isRunInCloudShell: false"
    fi
    
    return $isRunInCloudShell
}

function set_azure_cloud_environment() {
    #Description
    # Find the cloud environment where we are executing.
    # This is included for future use.
    
    echo -e "\t\t[set_azure_cloud_environment]: Identifying the executing cloud environment"
    
    # set the azure cloud environment variables
    local azure_cloud_environment=''
    
    unset AZURE_ENVIRONMENT
    
    # check the azure environment in which we are running
    AZURE_ENVIRONMENT=$(az cloud show --query name --output tsv)
    
    if [ -n "${AZURE_ENVIRONMENT}" ]; then
        
        case $AZURE_ENVIRONMENT in
            AzureCloud)
                azure_cloud_environment='public'
            ;;
            AzureUSGovernment)
                azure_cloud_environment='usgov'
            ;;
            AzureChinaCloud)
                azure_cloud_environment='china'
            ;;
            AzureGermanCloud)
                azure_cloud_environment='german'
            ;;
        esac
        
        export AZURE_ENVIRONMENT=${azure_cloud_environment}
        echo -e "\t\t[set_azure_cloud_environment]: Azure cloud environment: ${azure_cloud_environment}"
    else
        echo -e "\t\t[set_azure_cloud_environment]: Unable to determine the Azure cloud environment"
    fi
}

function is_running_in_azureCloudShell() {
    #Description
    # Check if we are running in Azure Cloud Shell
    azureCloudShellIsSetup=1 # default value is false
    
    echo -e "\t\t[is_running_in_azureCloudShell]: Identifying if we are running in Azure Cloud Shell"
    cloudShellCheck=$(checkIfCloudShell)
    
    if [[ (($cloudShellCheck == 0)) ]]; then
        echo -e "\t\t[is_running_in_azureCloudShell]: Identified we are running in Azure Cloud Shell"
        echo -e "\t\t[is_running_in_azureCloudShell]: Checking if we have a valid login in Azure Cloud Shell"
        cloudIDUsed=$(az account show | grep "cloudShellID")
        if [ -n "${cloudIDUsed}" ]; then
            echo -e "\t\t[is_running_in_azureCloudShell]: We are using CloudShell MSI and need to run 'az login'"
            echo ""
            echo "#########################################################################################"
            echo "#                                                                                       #"
            echo -e "#     $boldred Please login using your credentials or service principal credentials! $resetformatting      #"
            echo "#                                                                                       #"
            echo "#########################################################################################"
            echo ""
            azureCloudShellIsSetup=67                         #addressee unknown
        else
            echo -e "\t\t[is_running_in_azureCloudShell]: We have a valid login in Azure Cloud Shell"
            azureCloudShellIsSetup=0                         #we are good to go
        fi
    else
        echo -e "\t\t[is_running_in_azureCloudShell]: We are not running Azure Cloud Shell"
        azureCloudShellIsSetup=1                             #set return to further logic
    fi
    
    return $azureCloudShellIsSetup
}

function set_executing_user_environment_variables() {
    
    local az_exec_user_type
    local az_exec_user_name
    local az_user_name
    local az_user_obj_id
    local az_subscription_id
    local az_tenant_id
    local az_client_id
    local az_client_secret
    
    az_client_secret="$1"
    
    echo -e "\t[set_executing_user_environment_variables]: Identifying the executing user and client"
    
    set_azure_cloud_environment
    
    az_exec_user_type=$(az account show | jq -r .user.type)
    az_exec_user_name=$(az account show -o json | jq -r .user.name)
    az_tenant_id=$(az account show -o json | jq -r .tenantId)
    
    echo -e "\t\t[set_executing_user_environment_variables]: User type: "${az_exec_user_type}""
    
    # if you are executing as user, we do not want to set any exports to run Terraform
    # else, if you are executing as service principal, we need to export the ARM variables
    if [ "${az_exec_user_type}" == "user" ]; then
        # if you are executing as user, we do not want to set any exports for terraform
        echo -e "\t[set_executing_user_environment_variables]: Identified login type as 'user'"
        
        unset_executing_user_environment_variables
        
        az_user_obj_id=$(az ad signed-in-user show --query objectId -o tsv)
        az_user_name=$(az ad signed-in-user show --query userPrincipalName -o tsv)
        
        # this is the user object id but exporeted as client_id to make it easier to use in TF
        export TF_VAR_Agent_IP=${az_user_obj_id}
        
        echo -e "\t[set_executing_user_environment_variables]: logged in user objectID: ${az_user_obj_id} (${az_user_name})"
        echo -e "\t[set_executing_user_environment_variables]: Initializing state with user: ${az_user_name}"
    else
        # else, if you are executing as service principal, we need to export the ARM variables
        #when logged in as a service principal or MSI, username is clientID
        az_client_id=$(az account show --query user.name -o tsv)
        az_subscription_id=$(az account show --query id -o tsv)
        
        echo -e "\t\t[set_executing_user_environment_variables]: client id: "${az_client_id}""
        
        #do we need to get details of the service principal?
        if [ "${az_client_id}" == "null" ]; then
            echo -e "\t[set_executing_user_environment_variables]: unable to identify the executing user and client"
            return 65 #/* data format error */
        fi
        
        case "${az_client_id}" in
            "systemAssignedIdentity")
                echo -e "\t[set_executing_user_environment_variables]: logged in using '${az_exec_user_type}'"
                echo -e "\t[set_executing_user_environment_variables]: Nothing to do"
            ;;
            "userAssignedIdentity")
                echo -e "\t[set_executing_user_environment_variables]: logged in using User Assigned Identity: '${az_exec_user_type}'"
                echo -e "\t[set_executing_user_environment_variables]: Nothing to do"
            ;;
            *)
                if is_valid_guid "${az_exec_user_name}"; then
                    
                    az_user_obj_id=$(az ad sp show --id "${az_exec_user_name}" --query objectId -o tsv)
                    az_user_name=$(az ad sp show --id "${az_exec_user_name}" --query displayName -o tsv)
                    
                    echo -e "\t[set_executing_user_environment_variables]: Identified login type as 'service principal'"
                    echo -e "\t[set_executing_user_environment_variables]: Initializing state with SPN named: ${az_user_name}"
                    
                    if [ -z "$az_client_secret" ]; then
                        #do not output the secret to screen
                        stty -echo
                        read -ers -p "        -> Kindly provide SPN Password: " az_client_secret; echo "********"
                        stty echo
                    fi
                    
                    #export the environment variables
                    
                    #ARM_SUBSCRIPTION_ID=${az_subscription_id}
                    ARM_TENANT_ID=${az_tenant_id}
                    ARM_CLIENT_ID=${az_exec_user_name}
                    if [ "none" != "$az_client_secret" ]; then
                        
                        ARM_CLIENT_SECRET=${az_client_secret}
                    fi
                    
                    echo -e "\t[set_executing_user_environment_variables]: exporting environment variables"
                    #export ARM_SUBSCRIPTION_ID
                    export ARM_TENANT_ID
                    export ARM_CLIENT_ID
                    export ARM_CLIENT_SECRET
                    
                else
                    echo -e "\t[set_executing_user_environment_variables]: unable to identify the executing user and client"
                fi
            ;;
        esac
        
    fi
}

function unset_executing_user_environment_variables() {
    echo -e "\t\t[unset_executing_user_environment_variables]: unsetting ARM_* environment variables"
    
    # unset ARM_SUBSCRIPTION_ID
    unset ARM_TENANT_ID
    unset ARM_CLIENT_ID
    unset ARM_CLIENT_SECRET
    
}
# print the script name and function being called
function print_script_name_and_function() {
    echo -e "\t[$(basename "")]: $(basename "$0") $1"
}

function get_region_code() {
    region_lower=$(echo "${region}" | tr [:upper:] [:lower:] )
    case "${region_lower}" in
        "australiacentral")   export region_code="AUCE" ;;
        "australiacentral2")  export region_code="AUC2" ;;
        "australiaeast")      export region_code="AUEA" ;;
        "australiasoutheast") export region_code="AUSE" ;;
        "brazilsouth")        export region_code="BRSO" ;;
        "brazilsoutheast")    export region_code="BRSE" ;;
        "brazilus")           export region_code="BRUS" ;;
        "canadacentral")      export region_code="CACE" ;;
        "canadaeast")         export region_code="CAEA" ;;
        "centralindia")       export region_code="CEIN" ;;
        "centralus")          export region_code="CEUS" ;;
        "centraluseuap")      export region_code="CEUA" ;;
        "eastasia")           export region_code="EAAS" ;;
        "eastus")             export region_code="EAUS" ;;
        "eastus2")            export region_code="EUS2" ;;
        "francecentral")      export region_code="FRCE" ;;
        "francesouth")        export region_code="FRSO" ;;
        "germanynorth")       export region_code="GENO" ;;
        "germanywestcentral") export region_code="GEWC" ;;
        "japaneast")          export region_code="JAEA" ;;
        "japanwest")          export region_code="JAWE" ;;
        "jioindiacentral")    export region_code="JINC" ;;
        "jioindiawest")       export region_code="JINW" ;;
        "koreacentral")       export region_code="KOCE" ;;
        "koreasouth")         export region_code="KOSO" ;;
        "northcentralus")     export region_code="NCUS" ;;
        "northeurope")        export region_code="NOEU" ;;
        "norwayeast")         export region_code="NOEA" ;;
        "norwaywest")         export region_code="NOWE" ;;
        "southafricanorth")   export region_code="SANO" ;;
        "southafricawest")    export region_code="SAWE" ;;
        "southcentralus")     export region_code="SCUS" ;;
        "southcentralusstg")  export region_code="SCUG" ;;
        "southeastasia")      export region_code="SOEA" ;;
        "southindia")         export region_code="SOIN" ;;
        "swedencentral")      export region_code="SECE" ;;
        "switzerlandnorth")   export region_code="SWNO" ;;
        "switzerlandwest")    export region_code="SWWE" ;;
        "uaecentral")         export region_code="UACE" ;;
        "uaenorth")           export region_code="UANO" ;;
        "uksouth")            export region_code="UKSO" ;;
        "ukwest")             export region_code="UKWE" ;;
        "westcentralus")      export region_code="WCUS" ;;
        "westeurope")         export region_code="WEEU" ;;
        "westindia")          export region_code="WEIN" ;;
        "westus")             export region_code="WEUS" ;;
        "westus2")            export region_code="WUS2" ;;
        *)                    export region_code="UNKN" ;;
        
    esac
}

#
# Input validation routines
#

# An environment value must be a string that is at most 5 characters
# long, made up of uppercase letters and numbers, and must start with
# an uppercase letter.
function valid_environment() {
    if [[ "${environment}" =~  "^[A-Za-z0-9]{1,10}$" ]]; then
        return 1
    else
        return 0
    fi
}

# A region name must be a valid Azure lowercase region name, made
# up of lowercase latters optionally followed by numbers.
# NOTE: If we have the list of possible regions in a file somewhere
# we can validate it is one of the entries in that list.
function valid_region_name() {
    if [[ "${region}" =~  "^[A-Za-z0-9]$" ]]; then
        return 1
    else
        return 0
    fi
}

# A region code must be a valid , made
# up of 4 uppercase latters
# NOTE: If we have the list of possible regions in a file somewhere
# we can validate it is one of the entries in that list.
function valid_region_code() {
    if [[ "${region_code}" =~  "^[A-Z0-9]{1,4}$" ]]; then
        return 1
    else
        return 0
    fi
}

# An Keyvault name value must be made up of letters and numbers
# an uppercase letter.
function valid_kv_name() {
    if [[ "${keyvault}" =~  "^[A-Za-z0-9]{1,10}$" ]]; then
        return 1
    else
        return 0
    fi
}


#print the function name being executed
#printf maybe instead of echo
#printf "%s\n" "${FUNCNAME[@]}"
#check the AZURE_HTTP_USER_AGENT=cloud-shell/1.0 to identify the cloud shell
#update template to user the following user http://localhost:50342/oauth2/token
<|MERGE_RESOLUTION|>--- conflicted
+++ resolved
@@ -40,21 +40,12 @@
         return
     fi
     for var_name; do # iterate over function params
-<<<<<<< HEAD
-        # NOTE: Should we care if we fail to retrieve a value from the file?
-        var_value="$(grep -m1 "^${var_name}=" "${var_file}" | cut -d'=' -f2- | tr -d '"')"
+            # NOTE: Should we care if we fail to retrieve a value from the file?
+        var_value="$(grep -m1 "^${var_name}=" "${var_file}" | cut -d'=' -f2-  | tr -d ' ' | tr -d '"')"
         
         if [ -z "${var_value}" ]
         then
-          var_value="$(grep -m1 "^${var_name} =" "${var_file}" | cut -d'=' -f2- | tr -d '"')"
-=======
-            # NOTE: Should we care if we fail to retrieve a value from the file?
-        var_value="$(grep -m1 "^${var_name}=" "${var_file}" | cut -d'=' -f2  | tr -d ' ' | tr -d '"')"
-        
-        if [ -z "${var_value}" ]
-        then
-          var_value="$(grep -m1 "^${var_name} " "${var_file}" | cut -d'=' -f2  | tr -d ' ' | tr -d '"')"
->>>>>>> 9501fc80
+          var_value="$(grep -m1 "^${var_name} " "${var_file}" | cut -d'=' -f2-  | tr -d ' ' | tr -d '"')"
         fi
         
         # NOTE: this continue means we skip setting an empty value for a variable
