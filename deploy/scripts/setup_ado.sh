#!/bin/bash
# https://github.com/Microsoft/azure-pipelines-agent/releases

# ensure the agent will not be installed as root
if [ "$EUID" -eq 0 ]
then echo "Please run as normal user and not as root"
exit
fi

mkdir -p ~/agent; cd $_
wget https://aka.ms/AAftpys -O agent.tar.gz
tar zxvf agent.tar.gz


# run the configuration script
./config.sh  

# automatic start configuration after VM reboot
sudo ./svc.sh install azureadm

# start the deamon
sudo ./svc.sh start

<<<<<<< HEAD
# install dotnet for the web app
wget https://packages.microsoft.com/config/ubuntu/20.04/packages-microsoft-prod.deb -O packages-microsoft-prod.deb
sudo dpkg -i packages-microsoft-prod.deb
rm packages-microsoft-prod.deb

sudo apt-get update; \
  sudo apt-get install -y apt-transport-https && \
  sudo apt-get update && \
  sudo apt-get install -y dotnet-sdk-3.1
=======
# Install dotnet for the web app
sudo snap install dotnet-sdk --classic --channel=3.1
sudo snap alias dotnet-sdk.dotnet dotnet
export DOTNET_ROOT=/snap/dotnet-sdk/current
>>>>>>> 80d2f626

# install mongosh for configuration management
wget -qO - https://www.mongodb.org/static/pgp/server-5.0.asc | sudo apt-key add -
echo "deb [ arch=amd64,arm64 ] https://repo.mongodb.org/apt/ubuntu bionic/mongodb-org/5.0 multiverse" | sudo tee /etc/apt/sources.list.d/mongodb-org-5.0.list
sudo apt-get update
sudo apt-get install -y mongodb-mongosh<|MERGE_RESOLUTION|>--- conflicted
+++ resolved
@@ -21,22 +21,10 @@
 # start the deamon
 sudo ./svc.sh start
 
-<<<<<<< HEAD
-# install dotnet for the web app
-wget https://packages.microsoft.com/config/ubuntu/20.04/packages-microsoft-prod.deb -O packages-microsoft-prod.deb
-sudo dpkg -i packages-microsoft-prod.deb
-rm packages-microsoft-prod.deb
-
-sudo apt-get update; \
-  sudo apt-get install -y apt-transport-https && \
-  sudo apt-get update && \
-  sudo apt-get install -y dotnet-sdk-3.1
-=======
 # Install dotnet for the web app
 sudo snap install dotnet-sdk --classic --channel=3.1
 sudo snap alias dotnet-sdk.dotnet dotnet
 export DOTNET_ROOT=/snap/dotnet-sdk/current
->>>>>>> 80d2f626
 
 # install mongosh for configuration management
 wget -qO - https://www.mongodb.org/static/pgp/server-5.0.asc | sudo apt-key add -
