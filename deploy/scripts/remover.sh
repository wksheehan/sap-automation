--- conflicted
+++ resolved
@@ -157,8 +157,6 @@
     exit 64 #script usage wrong
 fi
 
-<<<<<<< HEAD
-=======
 # Check that the exports ARM_SUBSCRIPTION_ID and DEPLOYMENT_REPO_PATH are defined
 validate_exports
 return_code=$?
@@ -173,7 +171,6 @@
     exit $return_code
 fi
 
->>>>>>> f9fd13b9
 # Check that parameter files have environment and location defined
 validate_key_parameters "$parameterfile_name"
 return_code=$?
@@ -181,22 +178,6 @@
     exit $return_code
 fi
 
-<<<<<<< HEAD
-if [ ! -f "${parameterfile}" ]; then
-    printf -v val %-40.40s "$parameterfile"
-    echo ""
-    echo "#########################################################################################"
-    echo "#                                                                                       #"
-    echo -e "#              $boldred Parameter file does not exist: ${val} $resetformatting#"
-    echo "#                                                                                       #"
-    echo "#########################################################################################"
-    exit 2 #No such file or directory
-fi
-
-# Convert the region to the correct code
-get_region_code "${region}"
-
-=======
 if valid_region_name "${region}" ; then
     # Convert the region to the correct code
     get_region_code ${region}
@@ -205,7 +186,6 @@
     exit 2
 fi
 
->>>>>>> f9fd13b9
 automation_config_directory=~/.sap_deployment_automation
 generic_config_information="${automation_config_directory}"/config
 system_config_information="${automation_config_directory}"/"${environment}""${region_code}"
