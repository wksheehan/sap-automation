#!/bin/bash

#colors for terminal
boldreduscore="\e[1;4;31m"
boldred="\e[1;31m"
cyan="\e[1;36m"
resetformatting="\e[0m"

#External helper functions
#. "$(dirname "${BASH_SOURCE[0]}")/deploy_utils.sh"
full_script_path="$(realpath "${BASH_SOURCE[0]}")"
script_directory="$(dirname "${full_script_path}")"

#call stack has full scriptname when using source
source "${script_directory}/deploy_utils.sh"

#helper files
source "${script_directory}/helpers/script_helpers.sh"

force=0

INPUT_ARGUMENTS=$(getopt -n installer -o p:t:o:d:l:s:ahif --longoptions type:,parameterfile:,storageaccountname:,deployer_tfstate_key:,landscape_tfstate_key:,state_subscription:,ado,auto-approve,force,help -- "$@")
VALID_ARGUMENTS=$?

if [ "$VALID_ARGUMENTS" != "0" ]; then
    showhelp
fi
called_from_ado=0
eval set -- "$INPUT_ARGUMENTS"
while :
do
    case "$1" in
        -t | --type)                               deployment_system="$2"           ; shift 2 ;;
        -p | --parameterfile)                      parameterfile="$2"               ; shift 2 ;;
        -o | --storageaccountname)                 REMOTE_STATE_SA="$2"             ; shift 2 ;;
        -s | --state_subscription)                 STATE_SUBSCRIPTION="$2"          ; shift 2 ;;
        -d | --deployer_tfstate_key)               deployer_tfstate_key="$2"        ; shift 2 ;;
        -l | --landscape_tfstate_key)              landscape_tfstate_key="$2"       ; shift 2 ;;
        -a | --ado)                                called_from_ado=1                ; shift ;;
        -f | --force)                              force=1                          ; shift ;;
        -i | --auto-approve)                       approve="--auto-approve"         ; shift ;;
        -h | --help)                               showhelp
        exit 3                           ; shift ;;
        --) shift; break ;;
    esac
done


tfstate_resource_id=""
tfstate_parameter=""

deployer_tfstate_key_parameter=""
landscape_tfstate_key_parameter=""
landscape_tfstate_key_exists=false

parameterfile_name=$(basename "${parameterfile}")
param_dirname=$(dirname "${parameterfile}")

if [ "${param_dirname}" != '.' ]; then
    echo ""
    echo "#########################################################################################"
    echo "#                                                                                       #"
    echo -e "#  $boldred Please run this command from the folder containing the parameter file $resetformatting              #"
    echo "#                                                                                       #"
    echo "#########################################################################################"
    exit 3
fi

if [ ! -f "${parameterfile}" ]
then
    printf -v val %-35.35s "$parameterfile"
    echo ""
    echo "#########################################################################################"
    echo "#                                                                                       #"
    echo -e "#                 $boldred  Parameter file does not exist: ${val} $resetformatting #"
    echo "#                                                                                       #"
    echo "#########################################################################################"

    echo "Parameter file does not exist: ${val}" > "${system_config_information}".err

    exit 2 #No such file or directory
fi

if [ -z "${deployment_system}" ]
then
    printf -v val %-40.40s "$deployment_system"
    echo "#########################################################################################"
    echo "#                                                                                       #"
    echo -e "#  $boldred Incorrect system deployment type specified: ${val}$resetformatting#"
    echo "#                                                                                       #"
    echo "#     Valid options are:                                                                #"
    echo "#       sap_deployer                                                                    #"
    echo "#       sap_library                                                                     #"
    echo "#       sap_landscape                                                                   #"
    echo "#       sap_system                                                                      #"
    echo "#                                                                                       #"
    echo "#########################################################################################"
    echo ""
    exit 64 #script usage wrong
fi

# Check that the exports ARM_SUBSCRIPTION_ID and DEPLOYMENT_REPO_PATH are defined
validate_exports
return_code=$?
if [ 0 != $return_code ]; then
    echo "Missing exports" > "${system_config_information}".err
    exit $return_code
fi

# Check that Terraform and Azure CLI is installed
validate_dependencies
return_code=$?
if [ 0 != $return_code ]; then
    echo "Missing software" > "${system_config_information}".err
    exit $return_code
fi

# Check that parameter files have environment and location defined
validate_key_parameters "$parameterfile_name"
return_code=$?
if [ 0 != $return_code ]; then
    echo "Missing parameters in $parameterfile_name" > "${system_config_information}".err
    exit $return_code
fi
region=$(echo "${region}" | tr "[:upper:]" "[:lower:]")
if valid_region_name "${region}" ; then
    # Convert the region to the correct code
    get_region_code ${region}
else
    echo "Invalid region: $region"
    exit 2
fi

key=$(echo "${parameterfile_name}" | cut -d. -f1)

#Persisting the parameters across executions

automation_config_directory=~/.sap_deployment_automation/
generic_config_information="${automation_config_directory}"config
system_config_information="${automation_config_directory}""${environment}""${region_code}"

echo "Configuration file: $system_config_information"
echo "Deployment region: $region"
echo "Deployment region code: $region_code"
if [ 1 == $called_from_ado ] ; then
    this_ip=$(curl -s ipinfo.io/ip) >/dev/null 2>&1
    export TF_VAR_Agent_IP=$this_ip
    echo "Agent IP: $this_ip"
fi

parallelism=10

#Provide a way to limit the number of parallell tasks for Terraform
if [[ -n "${TF_PARALLELLISM}" ]]; then
    parallelism=$TF_PARALLELLISM
fi

echo "Parallelism count $parallelism"

param_dirname=$(pwd)

init "${automation_config_directory}" "${generic_config_information}" "${system_config_information}"

var_file="${param_dirname}"/"${parameterfile}"

extra_vars=""

if [ -f terraform.tfvars ]; then
    extra_vars=" -var-file=${param_dirname}/terraform.tfvars "
fi

if [ "${deployment_system}" == sap_deployer ]
then
    deployer_tfstate_key=${key}.terraform.tfstate
fi

if [[ -z $REMOTE_STATE_SA ]];
then
    echo "Loading the State file information"
    load_config_vars "${system_config_information}" "REMOTE_STATE_SA"
    load_config_vars "${system_config_information}" "REMOTE_STATE_RG"
    load_config_vars "${system_config_information}" "tfstate_resource_id"
    load_config_vars "${system_config_information}" "STATE_SUBSCRIPTION"
else
    save_config_vars "${system_config_information}" REMOTE_STATE_SA
fi

echo "Terraform state file storage:" "${REMOTE_STATE_SA}"
echo "Terraform state subscription:" "${STATE_SUBSCRIPTION}"

deployer_tfstate_key_parameter=''

if [[ -z $deployer_tfstate_key ]];
then
    load_config_vars "${system_config_information}" "deployer_tfstate_key"
else
    echo "Deployer state file name:" "${deployer_tfstate_key}"
    save_config_vars "${system_config_information}" deployer_tfstate_key
fi

if [ "${deployment_system}" != sap_deployer ]
then
    if [ -z ${deployer_tfstate_key} ]; then
        if [ 1 != $called_from_ado ]; then
            read -p "Deployer terraform statefile name :" landscape_tfstate_key
            deployer_tfstate_key_parameter=" -var deployer_tfstate_key=${deployer_tfstate_key}"
            save_config_var "deployer_tfstate_key" "${system_config_information}"
        else
            echo ""
            echo "#########################################################################################"
            echo "#                                                                                       #"
            echo -e "#                          $boldreduscore!Deployer state file name is missing!$resetformatting                        #"
            echo "#                                                                                       #"
            echo "#########################################################################################"
            echo ""

            echo "Deployer terraform statefile name is missing" > "${system_config_information}".err
            unset TF_DATA_DIR
            exit 2
        fi
    else
        deployer_tfstate_key_parameter=" -var deployer_tfstate_key=${deployer_tfstate_key}"
    fi
fi

landscape_tfstate_key_parameter=''

if [[ -z $landscape_tfstate_key ]];
then
    load_config_vars "${system_config_information}" "landscape_tfstate_key"
else
    echo "Workload zone file name:" "${landscape_tfstate_key}"
    save_config_vars "${system_config_information}" landscape_tfstate_key
fi

if [ "${deployment_system}" == sap_system ]
then
    if [ -z ${landscape_tfstate_key} ]; then
        if [ 1 != $called_from_ado ]; then
            read -p "Workload terraform statefile name :" landscape_tfstate_key
            landscape_tfstate_key_parameter=" -var landscape_tfstate_key=${landscape_tfstate_key}"
            save_config_var "landscape_tfstate_key" "${system_config_information}"
        else
            echo ""
            echo "#########################################################################################"
            echo "#                                                                                       #"
            echo -e "#                     $boldred Workload zone terraform statefile name is missing $resetformatting               #"
            echo "#                                                                                       #"
            echo "#########################################################################################"
            echo ""

            echo "Workload zone terraform statefile name is missing" > "${system_config_information}".err

            unset TF_DATA_DIR
            exit 2
        fi
    else
        landscape_tfstate_key_parameter=" -var landscape_tfstate_key=${landscape_tfstate_key}"
    fi
fi

if [[ -z $STATE_SUBSCRIPTION ]];
then
    load_config_vars "${system_config_information}" "STATE_SUBSCRIPTION"
else
    echo "Saving the state subscription"
    if is_valid_guid "$STATE_SUBSCRIPTION" ; then
        save_config_var "STATE_SUBSCRIPTION" "${system_config_information}"
    else
        printf -v val %-40.40s "$STATE_SUBSCRIPTION"
        echo "#########################################################################################"
        echo "#                                                                                       #"
        echo -e "# The provided state_subscription is not valid:$boldred ${val}$resetformatting#"
        echo "#                                                                                       #"
        echo "#########################################################################################"
        echo "The provided subscription for Terraform remote state is not valid:${val}" > "${system_config_information}".err
        exit 65
    fi

fi

account_set=0

#setting the user environment variables
set_executing_user_environment_variables "none"

if [[ -n ${subscription} ]]; then
    if is_valid_guid "${subscription}" ; then
        echo "Valid subscription format"
    else
        printf -v val %-40.40s "$subscription"
        echo "#########################################################################################"
        echo "#                                                                                       #"
        echo -e "#   The provided subscription is not valid:$boldred ${val} $resetformatting#   "
        echo "#                                                                                       #"
        echo "#########################################################################################"
        echo "The provided subscription is not valid:${val}" > "${system_config_information}".err
        exit 65
    fi
    export ARM_SUBSCRIPTION_ID="${subscription}"
fi

if [[ -n $STATE_SUBSCRIPTION ]];
then
    echo ""
    echo "#########################################################################################"
    echo "#                                                                                       #"
    echo -e "#       $cyan Changing the subscription to: $STATE_SUBSCRIPTION $resetformatting            #"
    echo "#                                                                                       #"
    echo "#########################################################################################"
    echo ""
    az account set --sub "${STATE_SUBSCRIPTION}"
fi

load_config_vars "${system_config_information}" "STATE_SUBSCRIPTION"
load_config_vars "${system_config_information}" "REMOTE_STATE_RG"
load_config_vars "${system_config_information}" "tfstate_resource_id"

if [[ -z ${REMOTE_STATE_SA} ]]; then
    if [ 1 != $called_from_ado ]; then
        read -p "Terraform state storage account name:"  REMOTE_STATE_SA

        get_and_store_sa_details "${REMOTE_STATE_SA}" "${system_config_information}"
        load_config_vars "${system_config_information}" "STATE_SUBSCRIPTION"
        load_config_vars "${system_config_information}" "REMOTE_STATE_RG"
        load_config_vars "${system_config_information}" "tfstate_resource_id"
    fi
fi

echo "Terraform state storage " "${REMOTE_STATE_SA}"

if [ -z ${REMOTE_STATE_SA} ]; then
    option="REMOTE_STATE_SA"
    missing
    exit 1
fi

if [[ -z ${REMOTE_STATE_RG} ]]; then
    get_and_store_sa_details "${REMOTE_STATE_SA}" "${system_config_information}"
    load_config_vars "${system_config_information}" "STATE_SUBSCRIPTION"
    load_config_vars "${system_config_information}" "REMOTE_STATE_RG"
    load_config_vars "${system_config_information}" "tfstate_resource_id"
fi

if [[ -z ${tfstate_resource_id} ]]; then
    get_and_store_sa_details "${REMOTE_STATE_SA}" "${system_config_information}"
    load_config_vars "${system_config_information}" "STATE_SUBSCRIPTION"
    load_config_vars "${system_config_information}" "REMOTE_STATE_RG"
    load_config_vars "${system_config_information}" "tfstate_resource_id"

fi

if [ "${deployment_system}" != sap_deployer ]
then
    tfstate_parameter=" -var tfstate_resource_id=${tfstate_resource_id}"
else
    tfstate_parameter=" "
fi

terraform_module_directory="${DEPLOYMENT_REPO_PATH}"/deploy/terraform/run/"${deployment_system}"/
export TF_DATA_DIR="${param_dirname}/.terraform"

if [ ! -d "${terraform_module_directory}" ]
then
    printf -v val %-40.40s "$deployment_system"
    echo "#########################################################################################"
    echo "#                                                                                       #"
    echo -e "#   $boldred Incorrect system deployment type specified: ${val}$resetformatting#"
    echo "#                                                                                       #"
    echo "#     Valid options are:                                                                #"
    echo "#       sap_deployer                                                                    #"
    echo "#       sap_library                                                                     #"
    echo "#       sap_landscape                                                                   #"
    echo "#       sap_system                                                                      #"
    echo "#                                                                                       #"
    echo "#########################################################################################"
    echo ""
    exit 1
fi

ok_to_proceed=false

echo "Terraform state subscription_id     =${STATE_SUBSCRIPTION}"
echo "Terraform state resource group name =${REMOTE_STATE_RG}"
echo "Terraform state storage account name=${REMOTE_STATE_SA}"

# This is used to tell Terraform if this is a new deployment or an update
deployment_parameter=""
# This is used to tell Terraform the version information from the state file
version_parameter=""

check_output=0
if [ ! -d ./.terraform/ ];
then
    deployment_parameter=" -var deployment=new "

    terraform -chdir="${terraform_module_directory}" init -upgrade=true     \
    --backend-config "subscription_id=${STATE_SUBSCRIPTION}"                \
    --backend-config "resource_group_name=${REMOTE_STATE_RG}"               \
    --backend-config "storage_account_name=${REMOTE_STATE_SA}"              \
    --backend-config "container_name=tfstate"                               \
    --backend-config "key=${key}.terraform.tfstate"
    return_value=$?

else
    temp=$(grep "\"type\": \"local\"" .terraform/terraform.tfstate)
    if [ -n "${temp}" ]
    then
        terraform -chdir="${terraform_module_directory}" init -upgrade=true -force-copy \
        --backend-config "subscription_id=${STATE_SUBSCRIPTION}"                        \
        --backend-config "resource_group_name=${REMOTE_STATE_RG}"                       \
        --backend-config "storage_account_name=${REMOTE_STATE_SA}"                      \
        --backend-config "container_name=tfstate"                                       \
        --backend-config "key=${key}.terraform.tfstate"
        return_value=$?

    else
        echo ""
        echo "#########################################################################################"
        echo "#                                                                                       #"
        echo -e "#            $cyan The system has already been deployed and the statefile is in Azure $resetformatting       #"
        echo "#                                                                                       #"
        echo "#########################################################################################"
        echo ""

        check_output=1
        terraform -chdir="${terraform_module_directory}" init -upgrade=true -reconfigure  \
        --backend-config "subscription_id=${STATE_SUBSCRIPTION}" \
        --backend-config "resource_group_name=${REMOTE_STATE_RG}" \
        --backend-config "storage_account_name=${REMOTE_STATE_SA}" \
        --backend-config "container_name=tfstate" \
        --backend-config "key=${key}.terraform.tfstate"
        return_value=$?

    fi
fi
if [ 0 != $return_value ]
then
    echo "#########################################################################################"
    echo "#                                                                                       #"
    echo -e "#                            $boldreduscore!!! Error when Initializing !!!$resetformatting                            #"
    echo "#                                                                                       #"
    echo "#########################################################################################"
    echo ""
    echo "Error when initializing Terraform" > "${system_config_information}".err
    exit $return_value
fi
if [ 1 == $check_output ]
then
    outputs=$(terraform -chdir="${terraform_module_directory}" output )
    if echo "${outputs}" | grep "No outputs"; then
        ok_to_proceed=true
        echo "#########################################################################################"
        echo "#                                                                                       #"
        echo -e "#                                 $cyan  New deployment $resetformatting                                      #"
        echo "#                                                                                       #"
        echo "#########################################################################################"

        deployment_parameter=" -var deployment=new "

    else
        echo ""
        echo "#########################################################################################"
        echo "#                                                                                       #"
        echo -e "#                          $cyan Existing deployment was detected$resetformatting                            #"
        echo "#                                                                                       #"
        echo "#########################################################################################"
        echo ""
        # allParams=$(printf " -var-file=%s %s %s %s %s %s %s" "${var_file}" "${extra_vars}" "${tfstate_parameter}" "${landscape_tfstate_key_parameter}" "${deployer_tfstate_key_parameter}" "${deployment_parameter}" "${version_parameter}" )
        # terraform -chdir="${terraform_module_directory}" refresh $allParams

        deployment_parameter=" "

        deployed_using_version=$(terraform -chdir="${terraform_module_directory}" output -no-color -raw automation_version | tr -d \")

        if [ -z "${deployed_using_version}" ]; then
            echo ""
            echo "#########################################################################################"
            echo "#                                                                                       #"
            echo -e "#   $boldred The environment was deployed using an older version of the Terrafrom templates$resetformatting     #"
            echo "#                                                                                       #"
            echo "#                               !!! Risk for Data loss !!!                              #"
            echo "#                                                                                       #"
            echo "#        Please inspect the output of Terraform plan carefully before proceeding        #"
            echo "#                                                                                       #"
            echo "#########################################################################################"

            if [ 1 == $called_from_ado ] ; then
                unset TF_DATA_DIR
                exit 1
            fi
            read -p "Do you want to continue Y/N?"  ans
            answer=${ans^^}
            if [ $answer == 'Y' ]; then
                ok_to_proceed=true
            else
                unset TF_DATA_DIR
                exit 1
            fi
        else
            version_parameter=" -var terraform_template_version=${deployed_using_version} "

            printf -v val %-.20s "$deployed_using_version"
            echo ""
            echo "#########################################################################################"
            echo "#                                                                                       #"
            echo -e "#              $cyan Deployed using the Terraform templates version: $val $resetformatting                #"
            echo "#                                                                                       #"
            echo "#########################################################################################"
            echo ""
            #Add version logic here
        fi
    fi
fi

echo ""
echo "#########################################################################################"
echo "#                                                                                       #"
echo -e "#                            $cyan Running Terraform plan $resetformatting                                   #"
echo "#                                                                                       #"
echo "#########################################################################################"
echo ""

if [ -f plan_output.log ]
then
    rm plan_output.log
fi

allParams=$(printf " -var-file=%s %s %s %s %s %s %s" "${var_file}" "${extra_vars}" "${tfstate_parameter}" "${landscape_tfstate_key_parameter}" "${deployer_tfstate_key_parameter}" "${deployment_parameter}" "${version_parameter}" )

terraform -chdir="$terraform_module_directory" plan -no-color -detailed-exitcode $allParams | tee -a plan_output.log
return_value=$?
if [ 1 == $return_value ]
then
    echo ""
    echo "#########################################################################################"
    echo "#                                                                                       #"
    echo -e "#                             $boldreduscore Errors during the plan phase $resetformatting                              #"
    echo "#                                                                                       #"
    echo "#########################################################################################"
    echo ""
    echo "Error when running Terraform plan" > "${system_config_information}".err

    unset TF_DATA_DIR
    exit $return_value
fi

if [ 0 == $return_value ] ; then
    echo ""
    echo "#########################################################################################"
    echo "#                                                                                       #"
    echo -e "#                        $cyan Infrastructure looks up to date $resetformatting                              #"
    echo "#                                                                                       #"
    echo "#########################################################################################"
    echo ""
    if [ -f plan_output.log ]
    then
        rm plan_output.log
    fi

    if [ "${deployment_system}" == sap_deployer ]
    then
        deployer_public_ip_address=$(terraform -chdir="${terraform_module_directory}" output deployer_public_ip_address | tr -d \")
<<<<<<< HEAD
        keyvault=$(terraform -chdir="${terraform_module_directory}"  output deployer_kv_user_name | tr -d \")

        if [[ $TF_VAR_use_webapp = "true" && $IS_PIPELINE_DEPLOYMENT = "true" ]]; then
            webapp_url_base=$(terraform -chdir="${terraform_module_directory}" output webapp_url_base | tr -d \")
=======
        keyvault=$(terraform -chdir="${terraform_module_directory}"  output -no-color -raw deployer_kv_user_name | tr -d \")

        if [[ $TF_VAR_use_webapp = "true" && $IS_PIPELINE_DEPLOYMENT = "true" ]]; then
            webapp_url_base=$(terraform -chdir="${terraform_module_directory}" output -no-color -raw webapp_url_base | tr -d \")
>>>>>>> 64200b85
            az pipelines variable-group variable create --group-id $VARIABLE_GROUP_ID --name WEBAPP_URL_BASE --value $webapp_url_base
        fi

        save_config_var "keyvault" "${system_config_information}"
        save_config_var "deployer_public_ip_address" "${system_config_information}"

    fi

    if [ "${deployment_system}" == sap_landscape ]
    then
        if [ $landscape_tfstate_key_exists == false ]
        then
            save_config_vars "${system_config_information}" \
            landscape_tfstate_key
        fi
    fi

    if [ "${deployment_system}" == sap_library ]
    then

        tfstate_resource_id=$(terraform -chdir="${terraform_module_directory}" output tfstate_resource_id| tr -d \")
        STATE_SUBSCRIPTION=$(echo "$tfstate_resource_id" | cut -d/ -f3 | tr -d \" | xargs)

        az account set --sub "${STATE_SUBSCRIPTION}"

        REMOTE_STATE_SA=$(terraform -chdir="${terraform_module_directory}" output -no-color -raw remote_state_storage_account_name| tr -d \")

        get_and_store_sa_details "${REMOTE_STATE_SA}" "${system_config_information}"

    fi

    ok_to_proceed=true

fi
if [ 2 == $return_value ] ; then
    fatal_errors=0
    # HANA VM
    test=$(grep vm_dbnode plan_output.log | grep -m1 replaced)
    if [ -n "${test}" ] ; then
        echo ""
        echo "#########################################################################################"
        echo "#                                                                                       #"
        echo -e "#                               $boldreduscore!!! Risk for Data loss !!!$resetformatting                              #"
        echo "#                                                                                       #"
        echo "#                          Database server(s) will be replaced                          #"
        echo "#                                                                                       #"
        echo "#########################################################################################"
        echo ""
        echo ""
        fatal_errors=1
    fi
    # HANA VM disks
    test=$(grep azurerm_managed_disk.data_disk plan_output.log | grep  -m1 replaced)
    if [ -n "${test}" ] ; then
        echo ""
        echo "#########################################################################################"
        echo "#                                                                                       #"
        echo -e "#                               $boldreduscore!!! Risk for Data loss !!!$resetformatting                              #"
        echo "#                                                                                       #"
        echo "#                        Database server disks will be replaced                         #"
        echo "#                                                                                       #"
        echo "#########################################################################################"
        echo ""
        echo ""
        fatal_errors=1
    fi

    # AnyDB server
    test=$(grep dbserver plan_output.log | grep -m1 replaced)
    if [ -n "${test}" ] ; then
        echo ""
        echo "#########################################################################################"
        echo "#                                                                                       #"
        echo -e "#                               $boldreduscore!!! Risk for Data loss !!!$resetformatting                              #"
        echo "#                                                                                       #"
        echo "#                          Database server(s) will be replaced                          #"
        echo "#                                                                                       #"
        echo "#########################################################################################"
        echo ""
        echo ""
        fatal_errors=1
    fi
    # AnyDB disks
    test=$(grep azurerm_managed_disk.disks plan_output.log | grep -m1 replaced)
    if [ -n "${test}" ] ; then
        echo ""
        echo "#########################################################################################"
        echo "#                                                                                       #"
        echo -e "#                               $boldreduscore!!! Risk for Data loss !!!$resetformatting                              #"
        echo "#                                                                                       #"
        echo "#                        Database server disks will be replaced                         #"
        echo "#                                                                                       #"
        echo "#########################################################################################"
        echo ""
        echo ""
        fatal_errors=1
    fi

    # App server
    test=$(grep virtual_machine.app plan_output.log | grep -m1 replaced)
    if [ -n "${test}" ] ; then
        echo ""
        echo "#########################################################################################"
        echo "#                                                                                       #"
        echo -e "#                               $boldreduscore!!! Risk for Data loss !!!$resetformatting                              #"
        echo "#                                                                                       #"
        echo "#                          Application server will be replaced                          #"
        echo "#                                                                                       #"
        echo "#########################################################################################"
        echo ""
        echo ""
        fatal_errors=1
    fi
    # App server disks
    test=$(grep azurerm_managed_disk.app plan_output.log | grep -m1 replaced)
    if [ -n "${test}" ] ; then
        echo ""
        echo "#########################################################################################"
        echo "#                                                                                       #"
        echo -e "#                               $boldreduscore!!! Risk for Data loss !!!$resetformatting                              #"
        echo "#                                                                                       #"
        echo "#                      Application server disks will be replaced                        #"
        echo "#                                                                                       #"
        echo "#########################################################################################"
        echo ""
        echo ""
        fatal_errors=1
    fi

    # SCS server
    test=$(grep virtual_machine.scs plan_output.log | grep -m1 replaced)
    if [ -n "${test}" ] ; then
        echo ""
        echo "#########################################################################################"
        echo "#                                                                                       #"
        echo -e "#                               $boldreduscore!!! Risk for Data loss !!!$resetformatting                              #"
        echo "#                                                                                       #"
        echo "#                        SCS server(s) disks will be replaced                           #"
        echo "#                                                                                       #"
        echo "#########################################################################################"
        echo ""
        echo ""
        fatal_errors=1
    fi

    # SCS server disks
    test=$(grep azurerm_managed_disk.scs plan_output.log | grep -m1 replaced)
    if [ -n "${test}" ] ; then
        echo ""
        echo "#########################################################################################"
        echo "#                                                                                       #"
        echo -e "#                               $boldreduscore!!! Risk for Data loss !!!$resetformatting                              #"
        echo "#                                                                                       #"
        echo "#                          SCS server disks will be replaced                            #"
        echo "#                                                                                       #"
        echo "#########################################################################################"
        echo ""
        echo ""
        fatal_errors=1
    fi

    # Web server
    test=$(grep virtual_machine.web plan_output.log | grep -m1 replaced)
    if [ -n "${test}" ] ; then
        echo ""
        echo "#########################################################################################"
        echo "#                                                                                       #"
        echo -e "#                               $boldreduscore!!! Risk for Data loss !!!$resetformatting                              #"
        echo "#                                                                                       #"
        echo "#                         Web Dispatcher server(s) will be replaced                     #"
        echo "#                                                                                       #"
        echo "#########################################################################################"
        echo ""
        echo ""
        fatal_errors=1
    fi
    # Web dispatcher server disks
    test=$(grep azurerm_managed_disk.web plan_output.log | grep -m1 replaced)
    if [ -n "${test}" ] ; then
        echo ""
        echo "#########################################################################################"
        echo "#                                                                                       #"
        echo -e "#                               $boldreduscore!!! Risk for Data loss !!!$resetformatting                              #"
        echo "#                                                                                       #"
        echo "#                       Web Dispatcher server disks will be replaced                    #"
        echo "#                                                                                       #"
        echo "#########################################################################################"
        echo ""
        echo ""
        fatal_errors=1
    fi

    if [ $fatal_errors == 1 ] ; then

        echo ""
        echo "#########################################################################################"
        echo "#                                                                                       #"
        echo -e "#                               $boldreduscore!!! Risk for Data loss !!!$resetformatting                              #"
        echo "#                                                                                       #"
        echo "#        Please inspect the output of Terraform plan carefully before proceeding        #"
        echo "#                                                                                       #"
        echo "#########################################################################################"
        echo ""
        if [ 1 == "$called_from_ado" ]; then
            unset TF_DATA_DIR
            echo "Risk for data loss, Please inspect the output of Terraform plan carefully. Run manually from deployer" > "${system_config_information}".err

            exit 1
        fi

        if [ 1 == $force ]; then
            ok_to_proceed=true
        else
            read -p "Do you want to continue with the deployment Y/N?"  ans
            answer=${ans^^}
            if [ $answer == 'Y' ]; then
                ok_to_proceed=true
            else
                unset TF_DATA_DIR
                exit 1
            fi
        fi

    fi
else
    ok_to_proceed=true
fi

if [ $ok_to_proceed ]; then

    if [ -f error.log ]
    then
        rm error.log
    fi
    if [ -f plan_output.log ]
    then
        rm plan_output.log
    fi

    echo ""
    echo "#########################################################################################"
    echo "#                                                                                       #"
    echo -e "#                            $cyan Running Terraform apply$resetformatting                                   #"
    echo "#                                                                                       #"
    echo "#########################################################################################"
    echo ""

    allParams=$(printf " -var-file=%s %s %s %s %s %s %s %s " "${var_file}" "${extra_vars}" "${tfstate_parameter}" "${landscape_tfstate_key_parameter}" "${deployer_tfstate_key_parameter}" "${deployment_parameter}" "${version_parameter}  "${approve}"" )

    if [ 1 == $called_from_ado ] ; then
        terraform -chdir="${terraform_module_directory}" apply -parallelism="${parallelism}" -no-color -compact-warnings $allParams  2>error.log
    else
        terraform -chdir="${terraform_module_directory}" apply -parallelism="${parallelism}" $allParams  2>error.log
    fi
    return_value=$?

    if [ 0 != $return_value ] ; then
        echo ""
        echo "#########################################################################################"
        echo "#                                                                                       #"
        echo -e "#                          $boldreduscore!Errors during the apply phase!$resetformatting                              #"
        echo "#                                                                                       #"
        echo "#########################################################################################"
        echo ""
        if [ -f error.log ]; then
            cat error.log
            export LASTERROR=$(grep -m1 Error: error.log | tr -cd "[:print:]" )
            echo "$LASTERROR" > "${system_config_information}".err

            if [ 1 == $called_from_ado ] ; then
                echo "##vso[task.logissue type=error]$LASTERROR"
            fi
            rm error.log
        fi
        unset TF_DATA_DIR
        exit $return_value
    fi

fi

if [ "${deployment_system}" == sap_deployer ]
then
<<<<<<< HEAD
    deployer_public_ip_address=$(terraform -chdir="${terraform_module_directory}" output deployer_public_ip_address | tr -d \")
    keyvault=$(terraform -chdir="${terraform_module_directory}"  output deployer_kv_user_name | tr -d \")
    
    if [[ $TF_VAR_use_webapp = "true" && $IS_PIPELINE_DEPLOYMENT = "true" ]]; then
        webapp_url_base=$(terraform -chdir="${terraform_module_directory}" output webapp_url_base | tr -d \")
=======
    deployer_public_ip_address=$(terraform -chdir="${terraform_module_directory}" output -no-color -raw deployer_public_ip_address | tr -d \")
    keyvault=$(terraform -chdir="${terraform_module_directory}"  output -no-color -raw deployer_kv_user_name | tr -d \")
    
    deployer_rg_name=$(terraform -chdir="${terraform_module_directory}"  output -no-color -raw deployer_rg_name | tr -d \")
    
    az deployment group create --resource-group ${deployer_rg_name} --name "ControlPlane_Deployer_${deployer_rg_name}" --template-file "${script_directory}/templates/empty-deployment.json" --output none

    if [[ $TF_VAR_use_webapp = "true" && $IS_PIPELINE_DEPLOYMENT = "true" ]]; then
        webapp_url_base=$(terraform -chdir="${terraform_module_directory}" output -no-color -raw webapp_url_base | tr -d \")
>>>>>>> 64200b85
        az pipelines variable-group variable create --group-id $VARIABLE_GROUP_ID --name WEBAPP_URL_BASE --value $webapp_url_base
    fi

    save_config_var "keyvault" "${system_config_information}"
    save_config_var "deployer_public_ip_address" "${system_config_information}"
fi

if [ "${deployment_system}" == sap_system ]
then
    re_run=0
    database_loadbalancer_public_ip_address=$(terraform -chdir="${terraform_module_directory}" output -no-color -raw database_loadbalancer_ip | tr -d "\n"  | tr -d "("  | tr -d ")" | tr -d " ")
    database_loadbalancer_public_ip_address=$(echo ${database_loadbalancer_public_ip_address/tolist/})
    database_loadbalancer_public_ip_address=$(echo ${database_loadbalancer_public_ip_address/,]/]})
    echo "Database Load Balancer IP: $database_loadbalancer_public_ip_address"

    load_config_vars "${parameterfile_name}" "database_loadbalancer_ips"
    database_loadbalancer_ips=$(echo ${database_loadbalancer_ips} | xargs)

    if [[ "${database_loadbalancer_public_ip_address}" != "${database_loadbalancer_ips}" ]];
    then
      database_loadbalancer_ips=${database_loadbalancer_public_ip_address}
      save_config_var "database_loadbalancer_ips" "${parameterfile_name}"
      re_run=1
    fi

    scs_loadbalancer_public_ip_address=$(terraform -chdir="${terraform_module_directory}" output -no-color -raw scs_loadbalancer_ips | tr -d "\n"  | tr -d "("  | tr -d ")" | tr -d " ")
    scs_loadbalancer_public_ip_address=$(echo ${scs_loadbalancer_public_ip_address/tolist/})
    scs_loadbalancer_public_ip_address=$(echo ${scs_loadbalancer_public_ip_address/,]/]})
    echo "SCS Load Balancer IP: $scs_loadbalancer_public_ip_address"

    load_config_vars "${parameterfile_name}" "scs_server_loadbalancer_ips"
    scs_server_loadbalancer_ips=$(echo ${scs_server_loadbalancer_ips} | xargs)

    if [[ "${scs_loadbalancer_public_ip_address}" != "${scs_server_loadbalancer_ips}" ]];
    then
      scs_server_loadbalancer_ips=${scs_loadbalancer_public_ip_address}
      save_config_var "scs_server_loadbalancer_ips" "${parameterfile_name}"
      re_run=1
    fi

    if [ 1 == $re_run ] ; then
        if [ 1 == $called_from_ado ] ; then
            terraform -chdir="${terraform_module_directory}" apply -parallelism="${parallelism}" -no-color -compact-warnings $allParams  2>error.log
        else
            terraform -chdir="${terraform_module_directory}" apply -parallelism="${parallelism}" $allParams  2>error.log
        fi
    fi

    rg_name=$(terraform -chdir="${terraform_module_directory}"  output -no-color -raw created_resource_group_name | tr -d \")
    
    az deployment group create --resource-group ${rg_name} --name "SAP_${rg_name}" --template-file "${script_directory}/templates/empty-deployment.json" --output none

fi


if [ "${deployment_system}" == sap_landscape ]
then
    save_config_vars "${system_config_information}" \
    landscape_tfstate_key

    rg_name=$(terraform -chdir="${terraform_module_directory}"  output -no-color -raw created_resource_group_name | tr -d \")
    az deployment group create --resource-group ${rg_name} --name "SAP-WORKLOAD-ZONE_${rg_name}" --template-file "${script_directory}/templates/empty-deployment.json" --output none
fi

if [ "${deployment_system}" == sap_library ]
then
    REMOTE_STATE_SA=$(terraform -chdir="${terraform_module_directory}" output remote_state_storage_account_name| tr -d \")

    get_and_store_sa_details "${REMOTE_STATE_SA}" "${system_config_information}"
    rg_name=$(terraform -chdir="${terraform_module_directory}"  output -no-color -raw created_resource_group_name | tr -d \")
    
    az deployment group create --resource-group ${rg_name} --name "SAP-LIBRARY_${rg_name}" --template-file "${script_directory}/templates/empty-deployment.json" --output none

fi

if [ -f "${system_config_information}".err ]; then
   cat "${system_config_information}".err
fi


unset TF_DATA_DIR
exit $return_value<|MERGE_RESOLUTION|>--- conflicted
+++ resolved
@@ -561,17 +561,10 @@
     if [ "${deployment_system}" == sap_deployer ]
     then
         deployer_public_ip_address=$(terraform -chdir="${terraform_module_directory}" output deployer_public_ip_address | tr -d \")
-<<<<<<< HEAD
-        keyvault=$(terraform -chdir="${terraform_module_directory}"  output deployer_kv_user_name | tr -d \")
-
-        if [[ $TF_VAR_use_webapp = "true" && $IS_PIPELINE_DEPLOYMENT = "true" ]]; then
-            webapp_url_base=$(terraform -chdir="${terraform_module_directory}" output webapp_url_base | tr -d \")
-=======
         keyvault=$(terraform -chdir="${terraform_module_directory}"  output -no-color -raw deployer_kv_user_name | tr -d \")
 
         if [[ $TF_VAR_use_webapp = "true" && $IS_PIPELINE_DEPLOYMENT = "true" ]]; then
             webapp_url_base=$(terraform -chdir="${terraform_module_directory}" output -no-color -raw webapp_url_base | tr -d \")
->>>>>>> 64200b85
             az pipelines variable-group variable create --group-id $VARIABLE_GROUP_ID --name WEBAPP_URL_BASE --value $webapp_url_base
         fi
 
@@ -854,13 +847,6 @@
 
 if [ "${deployment_system}" == sap_deployer ]
 then
-<<<<<<< HEAD
-    deployer_public_ip_address=$(terraform -chdir="${terraform_module_directory}" output deployer_public_ip_address | tr -d \")
-    keyvault=$(terraform -chdir="${terraform_module_directory}"  output deployer_kv_user_name | tr -d \")
-    
-    if [[ $TF_VAR_use_webapp = "true" && $IS_PIPELINE_DEPLOYMENT = "true" ]]; then
-        webapp_url_base=$(terraform -chdir="${terraform_module_directory}" output webapp_url_base | tr -d \")
-=======
     deployer_public_ip_address=$(terraform -chdir="${terraform_module_directory}" output -no-color -raw deployer_public_ip_address | tr -d \")
     keyvault=$(terraform -chdir="${terraform_module_directory}"  output -no-color -raw deployer_kv_user_name | tr -d \")
     
@@ -870,7 +856,6 @@
 
     if [[ $TF_VAR_use_webapp = "true" && $IS_PIPELINE_DEPLOYMENT = "true" ]]; then
         webapp_url_base=$(terraform -chdir="${terraform_module_directory}" output -no-color -raw webapp_url_base | tr -d \")
->>>>>>> 64200b85
         az pipelines variable-group variable create --group-id $VARIABLE_GROUP_ID --name WEBAPP_URL_BASE --value $webapp_url_base
     fi
 
