#!/bin/bash

#colors for terminal
boldreduscore="\e[1;4;31m"
boldred="\e[1;31m"
cyan="\e[1;36m"
resetformatting="\e[0m"

#External helper functions
#. "$(dirname "${BASH_SOURCE[0]}")/deploy_utils.sh"
full_script_path="$(realpath "${BASH_SOURCE[0]}")"
script_directory="$(dirname "${full_script_path}")"

#call stack has full scriptname when using source
source "${script_directory}/deploy_utils.sh"

#helper files
source "${script_directory}/helpers/script_helpers.sh"

force=0

INPUT_ARGUMENTS=$(getopt -n installer -o p:t:o:d:l:s:ahif --longoptions type:,parameterfile:,storageaccountname:,deployer_tfstate_key:,landscape_tfstate_key:,state_subscription:,ado,auto-approve,force,help -- "$@")
VALID_ARGUMENTS=$?

if [ "$VALID_ARGUMENTS" != "0" ]; then
    showhelp
fi

eval set -- "$INPUT_ARGUMENTS"
while :
do
    case "$1" in
        -t | --type)                               deployment_system="$2"           ; shift 2 ;;
        -p | --parameterfile)                      parameterfile="$2"               ; shift 2 ;;
        -o | --storageaccountname)                 REMOTE_STATE_SA="$2"             ; shift 2 ;;
        -s | --state_subscription)                 STATE_SUBSCRIPTION="$2"          ; shift 2 ;;
        -d | --deployer_tfstate_key)               deployer_tfstate_key="$2"        ; shift 2 ;;
        -l | --landscape_tfstate_key)              landscape_tfstate_key="$2"       ; shift 2 ;;
        -a | --ado)                                ado=1                            ; shift ;;
        -f | --force)                              force=1                          ; shift ;;
        -i | --auto-approve)                       approve="--auto-approve"         ; shift ;;
        -h | --help)                               showhelp
        exit 3                           ; shift ;;
        --) shift; break ;;
    esac
done


tfstate_resource_id=""
tfstate_parameter=""

deployer_tfstate_key_parameter=""
landscape_tfstate_key_parameter=""
landscape_tfstate_key_exists=false

parameterfile_name=$(basename "${parameterfile}")
param_dirname=$(dirname "${parameterfile}")

if [ "${param_dirname}" != '.' ]; then
    echo ""
    echo "#########################################################################################"
    echo "#                                                                                       #"
    echo -e "#  $boldred Please run this command from the folder containing the parameter file $resetformatting              #"
    echo "#                                                                                       #"
    echo "#########################################################################################"
    exit 3
fi

if [ ! -f "${parameterfile}" ]
then
    printf -v val %-35.35s "$parameterfile"
    echo ""
    echo "#########################################################################################"
    echo "#                                                                                       #"
    echo -e "#                 $boldred  Parameter file does not exist: ${val} $resetformatting #"
    echo "#                                                                                       #"
    echo "#########################################################################################"
    exit 2 #No such file or directory
fi

if [ -z "${deployment_system}" ]
then
    printf -v val %-40.40s "$deployment_system"
    echo "#########################################################################################"
    echo "#                                                                                       #"
    echo -e "#  $boldred Incorrect system deployment type specified: ${val}$resetformatting#"
    echo "#                                                                                       #"
    echo "#     Valid options are:                                                                #"
    echo "#       sap_deployer                                                                    #"
    echo "#       sap_library                                                                     #"
    echo "#       sap_landscape                                                                   #"
    echo "#       sap_system                                                                      #"
    echo "#                                                                                       #"
    echo "#########################################################################################"
    echo ""
    exit 64 #script usage wrong
fi

# Check that the exports ARM_SUBSCRIPTION_ID and DEPLOYMENT_REPO_PATH are defined
validate_exports
return_code=$?
if [ 0 != $return_code ]; then
    exit $return_code
fi

# Check that Terraform and Azure CLI is installed
validate_dependencies
return_code=$?
if [ 0 != $return_code ]; then
    exit $return_code
fi

# Check that parameter files have environment and location defined
validate_key_parameters "$parameterfile_name"
if [ 0 != $return_code ]; then
    exit $return_code
fi

if valid_region_name ${region} ; then
    # Convert the region to the correct code
    get_region_code ${region}
else
    echo "Invalid region: $region"
    exit 2
fi

key=$(echo "${parameterfile_name}" | cut -d. -f1)

#Persisting the parameters across executions

automation_config_directory=~/.sap_deployment_automation/
generic_config_information="${automation_config_directory}"config
system_config_information="${automation_config_directory}""${environment}""${region_code}"

echo "Configuration file: $system_config_information"
echo "Deployment region: $region"
echo "Deployment region code: $region_code"

deployer_tfstate_key_parameter=''
landscape_tfstate_key_parameter=''

parallelism=10

#Provide a way to limit the number of parallell tasks for Terraform
if [ -n "${TF_PARALLELLISM}" ]; then
    parallelism=$TF_PARALLELLISM
fi

echo "Parallelism count $parallelism"

param_dirname=$(pwd)

init "${automation_config_directory}" "${generic_config_information}" "${system_config_information}"

var_file="${param_dirname}"/"${parameterfile}"

extra_vars=""

if [ -f terraform.tfvars ]; then
    extra_vars=" -var-file=${param_dirname}/terraform.tfvars "
fi

if [ "${deployment_system}" == sap_deployer ]
then
    deployer_tfstate_key=${key}.terraform.tfstate
fi

if [ -z "$REMOTE_STATE_SA" ];
then
    echo "Loading the State file information"
    load_config_vars "${system_config_information}" "REMOTE_STATE_SA"
    load_config_vars "${system_config_information}" "REMOTE_STATE_RG"
    load_config_vars "${system_config_information}" "tfstate_resource_id"
    load_config_vars "${system_config_information}" "STATE_SUBSCRIPTION"
else
    save_config_vars "${system_config_information}" REMOTE_STATE_SA
fi

echo "Terraform state file storage: $REMOTE_STATE_SA"
echo "Terraform state subscription: $STATE_SUBSCRIPTION"

if [ -z "$deployer_tfstate_key" ];
then
    load_config_vars "${system_config_information}" "deployer_tfstate_key"
else
    save_config_vars "${system_config_information}" deployer_tfstate_key
fi

if [ -z "$landscape_tfstate_key" ];
then
    load_config_vars "${system_config_information}" "landscape_tfstate_key"
else
    save_config_vars "${system_config_information}" landscape_tfstate_key
fi

if [ -z "$STATE_SUBSCRIPTION" ];
then
    load_config_vars "${system_config_information}" "STATE_SUBSCRIPTION"
else
    echo "Saving the state subscription"
    if is_valid_guid "$STATE_SUBSCRIPTION" ; then
        save_config_var "STATE_SUBSCRIPTION" "${system_config_information}"
    else
        printf -v val %-40.40s "$STATE_SUBSCRIPTION"
        echo "#########################################################################################"
        echo "#                                                                                       #"
        echo -e "# The provided state_subscription is not valid:$boldred ${val}$resetformatting#"
        echo "#                                                                                       #"
        echo "#########################################################################################"
        exit 65
    fi
    
fi

account_set=0

#setting the user environment variables
set_executing_user_environment_variables "none"

if [ -n "${subscription}" ]; then
    if is_valid_guid "${subscription}" ; then
        echo "Valid subscription format"
    else
        printf -v val %-40.40s "$subscription"
        echo "#########################################################################################"
        echo "#                                                                                       #"
        echo -e "#   The provided subscription is not valid:$boldred ${val} $resetformatting#   "
        echo "#                                                                                       #"
        echo "#########################################################################################"
        exit 65
    fi
    export ARM_SUBSCRIPTION_ID="${subscription}"
fi

if [ -n "$STATE_SUBSCRIPTION" ];
then
    echo ""
    echo "#########################################################################################"
    echo "#                                                                                       #"
    echo -e "#       $cyan Changing the subscription to: $STATE_SUBSCRIPTION $resetformatting            #"
    echo "#                                                                                       #"
    echo "#########################################################################################"
    echo ""
    az account set --sub "${STATE_SUBSCRIPTION}"
fi

load_config_vars "${system_config_information}" "STATE_SUBSCRIPTION"
load_config_vars "${system_config_information}" "REMOTE_STATE_RG"
load_config_vars "${system_config_information}" "tfstate_resource_id"


if [ -z "${REMOTE_STATE_SA}" ]; then
    if [ 1 != $ado ]; then
        read -p "Terraform state storage account name:"  REMOTE_STATE_SA
        
        get_and_store_sa_details "${REMOTE_STATE_SA}" "${system_config_information}"
        load_config_vars "${system_config_information}" "STATE_SUBSCRIPTION"
        load_config_vars "${system_config_information}" "REMOTE_STATE_RG"
        load_config_vars "${system_config_information}" "tfstate_resource_id"
    fi
fi

echo "Terraform state storage " "${REMOTE_STATE_SA}"

if [ -z "${REMOTE_STATE_SA}" ]; then
    option="REMOTE_STATE_SA"
    missing
    exit 1
fi

if [ -z "${REMOTE_STATE_RG}" ]; then
    get_and_store_sa_details "${REMOTE_STATE_SA}" "${system_config_information}"
    load_config_vars "${system_config_information}" "STATE_SUBSCRIPTION"
    load_config_vars "${system_config_information}" "REMOTE_STATE_RG"
    load_config_vars "${system_config_information}" "tfstate_resource_id"
fi

if [ -z "${tfstate_resource_id}" ]; then
    get_and_store_sa_details "${REMOTE_STATE_SA}" "${system_config_information}"
    load_config_vars "${system_config_information}" "STATE_SUBSCRIPTION"
    load_config_vars "${system_config_information}" "REMOTE_STATE_RG"
    load_config_vars "${system_config_information}" "tfstate_resource_id"
    
fi

tfstate_parameter=" -var tfstate_resource_id=${tfstate_resource_id}"

if [ "${deployment_system}" != sap_deployer ]
then
    
    if [ -z "${deployer_tfstate_key}" ]; then
        deployer_tfstate_key_parameter=" "
    else
        if [ "${deployment_system}" != sap_system ] ; then
            deployer_tfstate_key_parameter=" -var deployer_tfstate_key=${deployer_tfstate_key}"
        else
            deployer_tfstate_key_parameter=" "
        fi
    fi
    
else
    tfstate_parameter=" "
    
    save_config_vars "${system_config_information}" deployer_tfstate_key
fi

if [ "${deployment_system}" == sap_system ]
then
    if [ -n "${landscape_tfstate_key}" ]; then
        landscape_tfstate_key_parameter=" -var landscape_tfstate_key=${landscape_tfstate_key}"
        landscape_tfstate_key_exists=true
    else
        if [ 1 != $ado ]; then
            read -p "Workload terraform statefile name :" landscape_tfstate_key
            landscape_tfstate_key_parameter=" -var landscape_tfstate_key=${landscape_tfstate_key}"
            save_config_var "landscape_tfstate_key" "${system_config_information}"
            landscape_tfstate_key_exists=true
        else 
            export last_error="Workload terraform statefile name is missing"
            echo "#########################################################################################"
            echo "#                                                                                       #"
            echo -e "#                       $boldred Workload terraform statefile name is missing $resetformatting                  #"
            echo "#                                                                                       #"
            echo "#########################################################################################"
            echo ""
            unset TF_DATA_DIR
            exit 1

        fi
    fi
else
    landscape_tfstate_key_parameter=""
fi

terraform_module_directory="${DEPLOYMENT_REPO_PATH}"/deploy/terraform/run/"${deployment_system}"/
export TF_DATA_DIR="${param_dirname}/.terraform"

if [ ! -d "${terraform_module_directory}" ]
then
    printf -v val %-40.40s "$deployment_system"
    echo "#########################################################################################"
    echo "#                                                                                       #"
    echo -e "#   $boldred Incorrect system deployment type specified: ${val}$resetformatting#"
    echo "#                                                                                       #"
    echo "#     Valid options are:                                                                #"
    echo "#       sap_deployer                                                                    #"
    echo "#       sap_library                                                                     #"
    echo "#       sap_landscape                                                                   #"
    echo "#       sap_system                                                                      #"
    echo "#                                                                                       #"
    echo "#########################################################################################"
    echo ""
    exit 1
fi

ok_to_proceed=false

echo "subscription_id=${STATE_SUBSCRIPTION}"
echo "resource_group_name=${REMOTE_STATE_RG}"
echo "storage_account_name=${REMOTE_STATE_SA}"

# This is used to tell Terraform if this is a new deployment or an update
deployment_parameter=""
# This is used to tell Terraform the version information from the state file
version_parameter=""

check_output=0
if [ ! -d ./.terraform/ ];
then
    deployment_parameter=" -var deployment=new "
    
    terraform -chdir="${terraform_module_directory}" init -upgrade=true     \
    --backend-config "subscription_id=${STATE_SUBSCRIPTION}"                \
    --backend-config "resource_group_name=${REMOTE_STATE_RG}"               \
    --backend-config "storage_account_name=${REMOTE_STATE_SA}"              \
    --backend-config "container_name=tfstate"                               \
    --backend-config "key=${key}.terraform.tfstate"
    return_value=$?
    
else
    temp=$(grep "\"type\": \"local\"" .terraform/terraform.tfstate)
    if [ -n "${temp}" ]
    then
        terraform -chdir="${terraform_module_directory}" init -upgrade=true -force-copy \
        --backend-config "subscription_id=${STATE_SUBSCRIPTION}"                        \
        --backend-config "resource_group_name=${REMOTE_STATE_RG}"                       \
        --backend-config "storage_account_name=${REMOTE_STATE_SA}"                      \
        --backend-config "container_name=tfstate"                                       \
        --backend-config "key=${key}.terraform.tfstate"
        return_value=$?
        
    else
        echo ""
        echo "#########################################################################################"
        echo "#                                                                                       #"
        echo -e "#            $cyan The system has already been deployed and the statefile is in Azure $resetformatting       #"
        echo "#                                                                                       #"
        echo "#########################################################################################"
        echo ""
        
        check_output=1
        terraform -chdir="${terraform_module_directory}" init -upgrade=true -reconfigure  \
        --backend-config "subscription_id=${STATE_SUBSCRIPTION}" \
        --backend-config "resource_group_name=${REMOTE_STATE_RG}" \
        --backend-config "storage_account_name=${REMOTE_STATE_SA}" \
        --backend-config "container_name=tfstate" \
        --backend-config "key=${key}.terraform.tfstate"
        return_value=$?
        
    fi
fi
if [ 0 != $return_value ]
then
    echo "#########################################################################################"
    echo "#                                                                                       #"
    echo -e "#                            $boldreduscore!!! Error when Initializing !!!$resetformatting                            #"
    echo "#                                                                                       #"
    echo "#########################################################################################"
    echo ""
    exit $return_value
fi
if [ 1 == $check_output ]
then
    outputs=$(terraform -chdir="${terraform_module_directory}" output )
    if echo "${outputs}" | grep "No outputs"; then
        ok_to_proceed=true
        echo "#########################################################################################"
        echo "#                                                                                       #"
        echo -e "#                                 $cyan  New deployment $resetformatting                                      #"
        echo "#                                                                                       #"
        echo "#########################################################################################"
        
        deployment_parameter=" -var deployment=new "
        
    else
        echo ""
        echo "#########################################################################################"
        echo "#                                                                                       #"
        echo -e "#                          $cyan Existing deployment was detected$resetformatting                            #"
        echo "#                                                                                       #"
        echo "#########################################################################################"
        echo ""
        allParams=$(printf " -var-file=%s %s %s %s %s %s %s" "${var_file}" "${extra_vars}" "${tfstate_parameter}" "${landscape_tfstate_key_parameter}" "${deployer_tfstate_key_parameter}" "${deployment_parameter}" "${version_parameter}" )
        terraform -chdir="${terraform_module_directory}" refresh $allParams
        
        deployment_parameter=" "
        
        deployed_using_version=$(terraform -chdir="${terraform_module_directory}" output automation_version | tr -d \")
        
        if [ -z "${deployed_using_version}" ]; then
            echo ""
            echo "#########################################################################################"
            echo "#                                                                                       #"
            echo -e "#   $boldred The environment was deployed using an older version of the Terrafrom templates$resetformatting     #"
            echo "#                                                                                       #"
            echo "#                               !!! Risk for Data loss !!!                              #"
            echo "#                                                                                       #"
            echo "#        Please inspect the output of Terraform plan carefully before proceeding        #"
            echo "#                                                                                       #"
            echo "#########################################################################################"
            
            if [ 1 == $ado ] ; then
                unset TF_DATA_DIR
                exit 1
            fi
            read -p "Do you want to continue Y/N?"  ans
            answer=${ans^^}
            if [ $answer == 'Y' ]; then
                ok_to_proceed=true
            else
                unset TF_DATA_DIR
                exit 1
            fi
        else
            version_parameter=" -var terraform_template_version=${deployed_using_version} "
            
            printf -v val %-.20s "$deployed_using_version"
            echo ""
            echo "#########################################################################################"
            echo "#                                                                                       #"
            echo -e "#              $cyan Deployed using the Terraform templates version: $val $resetformatting                #"
            echo "#                                                                                       #"
            echo "#########################################################################################"
            echo ""
            #Add version logic here
        fi
    fi
fi

echo ""
echo "#########################################################################################"
echo "#                                                                                       #"
echo -e "#                            $cyan Running Terraform plan $resetformatting                                   #"
echo "#                                                                                       #"
echo "#########################################################################################"
echo ""

if [ -f plan_output.log ]
then
    rm plan_output.log
fi

allParams=$(printf " -var-file=%s %s %s %s %s %s %s" "${var_file}" "${extra_vars}" "${tfstate_parameter}" "${landscape_tfstate_key_parameter}" "${deployer_tfstate_key_parameter}" "${deployment_parameter}" "${version_parameter}" )

terraform -chdir="$terraform_module_directory" plan -no-color -detailed-exitcode $allParams > plan_output.log
return_value=$?
if [ 1 == $return_value ]
then
    echo ""
    echo "#########################################################################################"
    echo "#                                                                                       #"
<<<<<<< HEAD
    echo -e "#                             $boldreduscore Errors during the plan phase $resetformatting                              #"
=======
    echo -e "#                            $boldreduscore Errors during the plan phase$resetformatting                              #"
>>>>>>> 7951cd63
    echo "#                                                                                       #"
    echo "#########################################################################################"
    echo ""
    unset TF_DATA_DIR
    exit $return_value
fi

if [ 0 == $return_value ] ; then
    echo ""
    echo "#########################################################################################"
    echo "#                                                                                       #"
    echo -e "#                          $cyan Infrastructure is up to date $resetformatting                               #"
    echo "#                                                                                       #"
    echo "#########################################################################################"
    echo ""
    if [ -f plan_output.log ]
    then
        rm plan_output.log
    fi
    
    if [ "${deployment_system}" == sap_deployer ]
    then
        deployer_public_ip_address=$(terraform -chdir="${terraform_module_directory}" output deployer_public_ip_address | tr -d \")
        keyvault=$(terraform -chdir="${terraform_module_directory}"  output deployer_kv_user_name | tr -d \")
        save_config_var "keyvault" "${system_config_information}"
        save_config_var "deployer_public_ip_address" "${system_config_information}"
        
    fi
    
    if [ "${deployment_system}" == sap_landscape ]
    then
        if [ $landscape_tfstate_key_exists == false ]
        then
            save_config_vars "${system_config_information}" \
            landscape_tfstate_key
        fi
    fi
    
    if [ "${deployment_system}" == sap_library ]
    then
        
        tfstate_resource_id=$(terraform -chdir="${terraform_module_directory}" output tfstate_resource_id| tr -d \")
        STATE_SUBSCRIPTION=$(echo "$tfstate_resource_id" | cut -d/ -f3 | tr -d \" | xargs)
        
        az account set --sub "${STATE_SUBSCRIPTION}"
        
        REMOTE_STATE_SA=$(terraform -chdir="${terraform_module_directory}" output remote_state_storage_account_name| tr -d \")
        
        get_and_store_sa_details "${REMOTE_STATE_SA}" "${system_config_information}"
        
    fi
    
    unset TF_DATA_DIR
    exit $return_value
fi
if [ 2 == $return_value ] ; then
    fatal_errors=0
    # HANA VM
    test=$(grep vm_dbnode plan_output.log | grep -m1 replaced)
    if [ -n "${test}" ] ; then
        echo ""
        echo "#########################################################################################"
        echo "#                                                                                       #"
        echo -e "#                               $boldreduscore!!! Risk for Data loss !!!$resetformatting                              #"
        echo "#                                                                                       #"
        echo "#                          Database server(s) will be replaced                          #"
        echo "#                                                                                       #"
        echo "#########################################################################################"
        echo ""
        echo ""
        fatal_errors=1
    fi
    # HANA VM disks
    test=$(grep azurerm_managed_disk.data_disk plan_output.log | grep  -m1 replaced)
    if [ -n "${test}" ] ; then
        echo ""
        echo "#########################################################################################"
        echo "#                                                                                       #"
        echo -e "#                               $boldreduscore!!! Risk for Data loss !!!$resetformatting                              #"
        echo "#                                                                                       #"
        echo "#                        Database server disks will be replaced                         #"
        echo "#                                                                                       #"
        echo "#########################################################################################"
        echo ""
        echo ""
        fatal_errors=1
    fi
    
    # AnyDB server
    test=$(grep dbserver plan_output.log | grep -m1 replaced)
    if [ -n "${test}" ] ; then
        echo ""
        echo "#########################################################################################"
        echo "#                                                                                       #"
        echo -e "#                               $boldreduscore!!! Risk for Data loss !!!$resetformatting                              #"
        echo "#                                                                                       #"
        echo "#                          Database server(s) will be replaced                          #"
        echo "#                                                                                       #"
        echo "#########################################################################################"
        echo ""
        echo ""
        fatal_errors=1
    fi
    # AnyDB disks
    test=$(grep azurerm_managed_disk.disks plan_output.log | grep -m1 replaced)
    if [ -n "${test}" ] ; then
        echo ""
        echo "#########################################################################################"
        echo "#                                                                                       #"
        echo -e "#                               $boldreduscore!!! Risk for Data loss !!!$resetformatting                              #"
        echo "#                                                                                       #"
        echo "#                        Database server disks will be replaced                         #"
        echo "#                                                                                       #"
        echo "#########################################################################################"
        echo ""
        echo ""
        fatal_errors=1
    fi
    
    # App server
    test=$(grep virtual_machine.app plan_output.log | grep -m1 replaced)
    if [ -n "${test}" ] ; then
        echo ""
        echo "#########################################################################################"
        echo "#                                                                                       #"
        echo -e "#                               $boldreduscore!!! Risk for Data loss !!!$resetformatting                              #"
        echo "#                                                                                       #"
        echo "#                          Application server will be replaced                          #"
        echo "#                                                                                       #"
        echo "#########################################################################################"
        echo ""
        echo ""
        fatal_errors=1
    fi
    # App server disks
    test=$(grep azurerm_managed_disk.app plan_output.log | grep -m1 replaced)
    if [ -n "${test}" ] ; then
        echo ""
        echo "#########################################################################################"
        echo "#                                                                                       #"
        echo -e "#                               $boldreduscore!!! Risk for Data loss !!!$resetformatting                              #"
        echo "#                                                                                       #"
        echo "#                      Application server disks will be replaced                        #"
        echo "#                                                                                       #"
        echo "#########################################################################################"
        echo ""
        echo ""
        fatal_errors=1
    fi
    
    # SCS server
    test=$(grep virtual_machine.scs plan_output.log | grep -m1 replaced)
    if [ -n "${test}" ] ; then
        echo ""
        echo "#########################################################################################"
        echo "#                                                                                       #"
        echo -e "#                               $boldreduscore!!! Risk for Data loss !!!$resetformatting                              #"
        echo "#                                                                                       #"
        echo "#                        SCS server(s) disks will be replaced                           #"
        echo "#                                                                                       #"
        echo "#########################################################################################"
        echo ""
        echo ""
        fatal_errors=1
    fi
    
    # SCS server disks
    test=$(grep azurerm_managed_disk.scs plan_output.log | grep -m1 replaced)
    if [ -n "${test}" ] ; then
        echo ""
        echo "#########################################################################################"
        echo "#                                                                                       #"
        echo -e "#                               $boldreduscore!!! Risk for Data loss !!!$resetformatting                              #"
        echo "#                                                                                       #"
        echo "#                          SCS server disks will be replaced                            #"
        echo "#                                                                                       #"
        echo "#########################################################################################"
        echo ""
        echo ""
        fatal_errors=1
    fi
    
    # Web server
    test=$(grep virtual_machine.web plan_output.log | grep -m1 replaced)
    if [ -n "${test}" ] ; then
        echo ""
        echo "#########################################################################################"
        echo "#                                                                                       #"
        echo -e "#                               $boldreduscore!!! Risk for Data loss !!!$resetformatting                              #"
        echo "#                                                                                       #"
        echo "#                         Web Dispatcher server(s) will be replaced                     #"
        echo "#                                                                                       #"
        echo "#########################################################################################"
        echo ""
        echo ""
        fatal_errors=1
    fi
    # Web dispatcher server disks
    test=$(grep azurerm_managed_disk.web plan_output.log | grep -m1 replaced)
    if [ -n "${test}" ] ; then
        echo ""
        echo "#########################################################################################"
        echo "#                                                                                       #"
        echo -e "#                               $boldreduscore!!! Risk for Data loss !!!$resetformatting                              #"
        echo "#                                                                                       #"
        echo "#                       Web Dispatcher server disks will be replaced                    #"
        echo "#                                                                                       #"
        echo "#########################################################################################"
        echo ""
        echo ""
        fatal_errors=1
    fi
    
    if [ $fatal_errors == 1 ] ; then
        
        echo ""
        echo "#########################################################################################"
        echo "#                                                                                       #"
        echo -e "#                               $boldreduscore!!! Risk for Data loss !!!$resetformatting                              #"
        echo "#                                                                                       #"
        echo "#        Please inspect the output of Terraform plan carefully before proceeding        #"
        echo "#                                                                                       #"
        echo "#########################################################################################"
        echo ""
        if [ 1 == "$ado" ]; then
            unset TF_DATA_DIR
            exit 1
        fi
        
        if [ 1 == $force ]; then
            ok_to_proceed=true
        else
            read -p "Do you want to continue with the deployment Y/N?"  ans
            answer=${ans^^}
            if [ $answer == 'Y' ]; then
                ok_to_proceed=true
            else
                unset TF_DATA_DIR
                exit 1
            fi
        fi
        
    fi
else
    ok_to_proceed=true
fi

if [ $ok_to_proceed ]; then
    
    if [ -f error.log ]
    then
        rm error.log
    fi
    if [ -f plan_output.log ]
    then
        rm plan_output.log
    fi
    
    echo ""
    echo "#########################################################################################"
    echo "#                                                                                       #"
    echo -e "#                            $cyan Running Terraform apply$resetformatting                                   #"
    echo "#                                                                                       #"
    echo "#########################################################################################"
    echo ""
    
    allParams=$(printf " -var-file=%s %s %s %s %s %s %s %s " "${var_file}" "${extra_vars}" "${tfstate_parameter}" "${landscape_tfstate_key_parameter}" "${deployer_tfstate_key_parameter}" "${deployment_parameter}" "${version_parameter}  "${approve}"" )
    
    terraform -chdir="${terraform_module_directory}" apply -parallelism="${parallelism}" $allParams  2>error.log
    return_value=$?
    
    if [ 0 != $return_value ] ; then
        echo ""
        echo "#########################################################################################"
        echo "#                                                                                       #"
        echo -e "#                          $boldreduscore!Errors during the apply phase!$resetformatting                              #"
        echo "#                                                                                       #"
        echo "#########################################################################################"
        echo ""
        cat error.log
        rm error.log
        unset TF_DATA_DIR
        exit $return_value
    fi
    
fi


if [ "${deployment_system}" == sap_deployer ]
then
    deployer_public_ip_address=$(terraform -chdir="${terraform_module_directory}" output deployer_public_ip_address | tr -d \")
    keyvault=$(terraform -chdir="${terraform_module_directory}"  output deployer_kv_user_name | tr -d \")
    
    save_config_var "keyvault" "${system_config_information}"
    save_config_var "deployer_public_ip_address" "${system_config_information}"
fi


if [ "${deployment_system}" == sap_landscape ]
then
    save_config_vars "${system_config_information}" \
    landscape_tfstate_key
fi

if [ "${deployment_system}" == sap_library ]
then
    REMOTE_STATE_SA=$(terraform -chdir="${terraform_module_directory}" output remote_state_storage_account_name| tr -d \")
    
    get_and_store_sa_details "${REMOTE_STATE_SA}" "${system_config_information}"
    
fi

unset TF_DATA_DIR
exit $return_value<|MERGE_RESOLUTION|>--- conflicted
+++ resolved
@@ -509,11 +509,7 @@
     echo ""
     echo "#########################################################################################"
     echo "#                                                                                       #"
-<<<<<<< HEAD
     echo -e "#                             $boldreduscore Errors during the plan phase $resetformatting                              #"
-=======
-    echo -e "#                            $boldreduscore Errors during the plan phase$resetformatting                              #"
->>>>>>> 7951cd63
     echo "#                                                                                       #"
     echo "#########################################################################################"
     echo ""
