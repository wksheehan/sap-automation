#!/bin/bash

#colors for terminal
boldreduscore="\e[1;4;31m"
boldred="\e[1;31m"
cyan="\e[1;36m"
resetformatting="\e[0m"

#External helper functions
#. "$(dirname "${BASH_SOURCE[0]}")/deploy_utils.sh"
full_script_path="$(realpath "${BASH_SOURCE[0]}")"
script_directory="$(dirname "${full_script_path}")"

#call stack has full scriptname when using source
source "${script_directory}/deploy_utils.sh"

#helper files
source "${script_directory}/helpers/script_helpers.sh"

force=0

INPUT_ARGUMENTS=$(getopt -n installer -o p:t:o:d:l:s:ahif --longoptions type:,parameterfile:,storageaccountname:,deployer_tfstate_key:,landscape_tfstate_key:,state_subscription:,ado,auto-approve,force,help -- "$@")
VALID_ARGUMENTS=$?

if [ "$VALID_ARGUMENTS" != "0" ]; then
    showhelp
fi
called_from_ado=0
eval set -- "$INPUT_ARGUMENTS"
while :
do
    case "$1" in
        -t | --type)                               deployment_system="$2"           ; shift 2 ;;
        -p | --parameterfile)                      parameterfile="$2"               ; shift 2 ;;
        -o | --storageaccountname)                 REMOTE_STATE_SA="$2"             ; shift 2 ;;
        -s | --state_subscription)                 STATE_SUBSCRIPTION="$2"          ; shift 2 ;;
        -d | --deployer_tfstate_key)               deployer_tfstate_key="$2"        ; shift 2 ;;
        -l | --landscape_tfstate_key)              landscape_tfstate_key="$2"       ; shift 2 ;;
        -a | --ado)                                called_from_ado=1                ; shift ;;
        -f | --force)                              force=1                          ; shift ;;
        -i | --auto-approve)                       approve="--auto-approve"         ; shift ;;
        -h | --help)                               showhelp
        exit 3                           ; shift ;;
        --) shift; break ;;
    esac
done


tfstate_resource_id=""
tfstate_parameter=""

deployer_tfstate_key_parameter=""
landscape_tfstate_key_parameter=""
landscape_tfstate_key_exists=false

parameterfile_name=$(basename "${parameterfile}")
param_dirname=$(dirname "${parameterfile}")

if [ "${param_dirname}" != '.' ]; then
    echo ""
    echo "#########################################################################################"
    echo "#                                                                                       #"
    echo -e "#  $boldred Please run this command from the folder containing the parameter file $resetformatting              #"
    echo "#                                                                                       #"
    echo "#########################################################################################"
    exit 3
fi

if [ ! -f "${parameterfile}" ]
then
    printf -v val %-35.35s "$parameterfile"
    echo ""
    echo "#########################################################################################"
    echo "#                                                                                       #"
    echo -e "#                 $boldred  Parameter file does not exist: ${val} $resetformatting #"
    echo "#                                                                                       #"
    echo "#########################################################################################"
    exit 2 #No such file or directory
fi

if [ -z "${deployment_system}" ]
then
    printf -v val %-40.40s "$deployment_system"
    echo "#########################################################################################"
    echo "#                                                                                       #"
    echo -e "#  $boldred Incorrect system deployment type specified: ${val}$resetformatting#"
    echo "#                                                                                       #"
    echo "#     Valid options are:                                                                #"
    echo "#       sap_deployer                                                                    #"
    echo "#       sap_library                                                                     #"
    echo "#       sap_landscape                                                                   #"
    echo "#       sap_system                                                                      #"
    echo "#                                                                                       #"
    echo "#########################################################################################"
    echo ""
    exit 64 #script usage wrong
fi

# Check that the exports ARM_SUBSCRIPTION_ID and DEPLOYMENT_REPO_PATH are defined
validate_exports
return_code=$?
if [ 0 != $return_code ]; then
    exit $return_code
fi

# Check that Terraform and Azure CLI is installed
validate_dependencies
return_code=$?
if [ 0 != $return_code ]; then
    exit $return_code
fi

# Check that parameter files have environment and location defined
validate_key_parameters "$parameterfile_name"
return_code=$?
if [ 0 != $return_code ]; then
    exit $return_code
fi

if valid_region_name "${region}" ; then
    # Convert the region to the correct code
    get_region_code ${region}
else
    echo "Invalid region: $region"
    exit 2
fi

key=$(echo "${parameterfile_name}" | cut -d. -f1)

#Persisting the parameters across executions

automation_config_directory=~/.sap_deployment_automation/
generic_config_information="${automation_config_directory}"config
system_config_information="${automation_config_directory}""${environment}""${region_code}"

echo "Configuration file: $system_config_information"
echo "Deployment region: $region"
echo "Deployment region code: $region_code"
if [ 1 == $called_from_ado ] ; then
    this_ip=$(curl -s ipinfo.io/ip) >/dev/null 2>&1
    export TF_VAR_Agent_IP=$this_ip
    echo "Agent IP: $this_ip"
fi


deployer_tfstate_key_parameter=''
landscape_tfstate_key_parameter=''

parallelism=10

#Provide a way to limit the number of parallell tasks for Terraform
if [[ -n "${TF_PARALLELLISM}" ]]; then
    parallelism=$TF_PARALLELLISM
fi

echo "Parallelism count $parallelism"

param_dirname=$(pwd)

init "${automation_config_directory}" "${generic_config_information}" "${system_config_information}"

var_file="${param_dirname}"/"${parameterfile}"

extra_vars=""

if [ -f terraform.tfvars ]; then
    extra_vars=" -var-file=${param_dirname}/terraform.tfvars "
fi

if [ "${deployment_system}" == sap_deployer ]
then
    deployer_tfstate_key=${key}.terraform.tfstate
fi

<<<<<<< HEAD
if [[ -z ${REMOTE_STATE_SA} ]];
=======
if [[ -z $REMOTE_STATE_SA ]];
>>>>>>> c0e4efda
then
    echo "Loading the State file information"
    load_config_vars "${system_config_information}" "REMOTE_STATE_SA"
    load_config_vars "${system_config_information}" "REMOTE_STATE_RG"
    load_config_vars "${system_config_information}" "tfstate_resource_id"
    load_config_vars "${system_config_information}" "STATE_SUBSCRIPTION"
else
    save_config_vars "${system_config_information}" REMOTE_STATE_SA
fi

echo "Terraform state file storage:" "${REMOTE_STATE_SA}"
echo "Terraform state subscription:" "${STATE_SUBSCRIPTION}"

if [[ -z $deployer_tfstate_key ]];
then
    load_config_vars "${system_config_information}" "deployer_tfstate_key"
else
    save_config_vars "${system_config_information}" deployer_tfstate_key
fi

if [[ -z $landscape_tfstate_key ]];
then
    load_config_vars "${system_config_information}" "landscape_tfstate_key"
else
    save_config_vars "${system_config_information}" landscape_tfstate_key
fi

if [[ -z $STATE_SUBSCRIPTION ]];
then
    load_config_vars "${system_config_information}" "STATE_SUBSCRIPTION"
else
    echo "Saving the state subscription"
    if is_valid_guid "$STATE_SUBSCRIPTION" ; then
        save_config_var "STATE_SUBSCRIPTION" "${system_config_information}"
    else
        printf -v val %-40.40s "$STATE_SUBSCRIPTION"
        echo "#########################################################################################"
        echo "#                                                                                       #"
        echo -e "# The provided state_subscription is not valid:$boldred ${val}$resetformatting#"
        echo "#                                                                                       #"
        echo "#########################################################################################"
        exit 65
    fi
    
fi

account_set=0

#setting the user environment variables
set_executing_user_environment_variables "none"

if [[ -n ${subscription} ]]; then
    if is_valid_guid "${subscription}" ; then
        echo "Valid subscription format"
    else
        printf -v val %-40.40s "$subscription"
        echo "#########################################################################################"
        echo "#                                                                                       #"
        echo -e "#   The provided subscription is not valid:$boldred ${val} $resetformatting#   "
        echo "#                                                                                       #"
        echo "#########################################################################################"
        exit 65
    fi
    export ARM_SUBSCRIPTION_ID="${subscription}"
fi

if [[ -n $STATE_SUBSCRIPTION ]];
then
    echo ""
    echo "#########################################################################################"
    echo "#                                                                                       #"
    echo -e "#       $cyan Changing the subscription to: $STATE_SUBSCRIPTION $resetformatting            #"
    echo "#                                                                                       #"
    echo "#########################################################################################"
    echo ""
    az account set --sub "${STATE_SUBSCRIPTION}"
fi

load_config_vars "${system_config_information}" "STATE_SUBSCRIPTION"
load_config_vars "${system_config_information}" "REMOTE_STATE_RG"
load_config_vars "${system_config_information}" "tfstate_resource_id"

if [[ -z ${REMOTE_STATE_SA} ]]; then
    if [ 1 != $called_from_ado ]; then
        read -p "Terraform state storage account name:"  REMOTE_STATE_SA
        
        get_and_store_sa_details "${REMOTE_STATE_SA}" "${system_config_information}"
        load_config_vars "${system_config_information}" "STATE_SUBSCRIPTION"
        load_config_vars "${system_config_information}" "REMOTE_STATE_RG"
        load_config_vars "${system_config_information}" "tfstate_resource_id"
    fi
fi

echo "Terraform state storage " "${REMOTE_STATE_SA}"

if [ -z ${REMOTE_STATE_SA} ]; then
    option="REMOTE_STATE_SA"
    missing
    exit 1
fi

if [[ -z ${REMOTE_STATE_RG} ]]; then
    get_and_store_sa_details "${REMOTE_STATE_SA}" "${system_config_information}"
    load_config_vars "${system_config_information}" "STATE_SUBSCRIPTION"
    load_config_vars "${system_config_information}" "REMOTE_STATE_RG"
    load_config_vars "${system_config_information}" "tfstate_resource_id"
fi

if [[ -z ${tfstate_resource_id} ]]; then
    get_and_store_sa_details "${REMOTE_STATE_SA}" "${system_config_information}"
    load_config_vars "${system_config_information}" "STATE_SUBSCRIPTION"
    load_config_vars "${system_config_information}" "REMOTE_STATE_RG"
    load_config_vars "${system_config_information}" "tfstate_resource_id"
    
fi

tfstate_parameter=" -var tfstate_resource_id=${tfstate_resource_id}"

if [ "${deployment_system}" != sap_deployer ]
then
    
    if [ -z ${deployer_tfstate_key} ]; then
        deployer_tfstate_key_parameter=" "
    else
        if [ "${deployment_system}" != sap_system ] ; then
            deployer_tfstate_key_parameter=" -var deployer_tfstate_key=${deployer_tfstate_key}"
        else
            deployer_tfstate_key_parameter=" "
        fi
    fi
    
else
    tfstate_parameter=" "
    
    save_config_vars "${system_config_information}" deployer_tfstate_key
fi

if [ "${deployment_system}" == sap_system ]
then
    if [[ -n ${landscape_tfstate_key} ]]; then
        landscape_tfstate_key_parameter=" -var landscape_tfstate_key=${landscape_tfstate_key}"
        landscape_tfstate_key_exists=true
    else
        if [ 1 != $called_from_ado ]; then
            read -p "Workload terraform statefile name :" landscape_tfstate_key
            landscape_tfstate_key_parameter=" -var landscape_tfstate_key=${landscape_tfstate_key}"
            save_config_var "landscape_tfstate_key" "${system_config_information}"
            landscape_tfstate_key_exists=true
        else 
            export last_error="Workload terraform statefile name is missing"
            echo "#########################################################################################"
            echo "#                                                                                       #"
            echo -e "#                       $boldred Workload terraform statefile name is missing $resetformatting                  #"
            echo "#                                                                                       #"
            echo "#########################################################################################"
            echo ""
            unset TF_DATA_DIR
            exit 1

        fi
    fi
else
    landscape_tfstate_key_parameter=""
fi

terraform_module_directory="${DEPLOYMENT_REPO_PATH}"/deploy/terraform/run/"${deployment_system}"/
export TF_DATA_DIR="${param_dirname}/.terraform"

if [ ! -d "${terraform_module_directory}" ]
then
    printf -v val %-40.40s "$deployment_system"
    echo "#########################################################################################"
    echo "#                                                                                       #"
    echo -e "#   $boldred Incorrect system deployment type specified: ${val}$resetformatting#"
    echo "#                                                                                       #"
    echo "#     Valid options are:                                                                #"
    echo "#       sap_deployer                                                                    #"
    echo "#       sap_library                                                                     #"
    echo "#       sap_landscape                                                                   #"
    echo "#       sap_system                                                                      #"
    echo "#                                                                                       #"
    echo "#########################################################################################"
    echo ""
    exit 1
fi

ok_to_proceed=false

echo "subscription_id=${STATE_SUBSCRIPTION}"
echo "resource_group_name=${REMOTE_STATE_RG}"
echo "storage_account_name=${REMOTE_STATE_SA}"

# This is used to tell Terraform if this is a new deployment or an update
deployment_parameter=""
# This is used to tell Terraform the version information from the state file
version_parameter=""

check_output=0
if [ ! -d ./.terraform/ ];
then
    deployment_parameter=" -var deployment=new "
    
    terraform -chdir="${terraform_module_directory}" init -upgrade=true     \
    --backend-config "subscription_id=${STATE_SUBSCRIPTION}"                \
    --backend-config "resource_group_name=${REMOTE_STATE_RG}"               \
    --backend-config "storage_account_name=${REMOTE_STATE_SA}"              \
    --backend-config "container_name=tfstate"                               \
    --backend-config "key=${key}.terraform.tfstate"
    return_value=$?
    
else
    temp=$(grep "\"type\": \"local\"" .terraform/terraform.tfstate)
    if [ -n "${temp}" ]
    then
        terraform -chdir="${terraform_module_directory}" init -upgrade=true -force-copy \
        --backend-config "subscription_id=${STATE_SUBSCRIPTION}"                        \
        --backend-config "resource_group_name=${REMOTE_STATE_RG}"                       \
        --backend-config "storage_account_name=${REMOTE_STATE_SA}"                      \
        --backend-config "container_name=tfstate"                                       \
        --backend-config "key=${key}.terraform.tfstate"
        return_value=$?
        
    else
        echo ""
        echo "#########################################################################################"
        echo "#                                                                                       #"
        echo -e "#            $cyan The system has already been deployed and the statefile is in Azure $resetformatting       #"
        echo "#                                                                                       #"
        echo "#########################################################################################"
        echo ""
        
        check_output=1
        terraform -chdir="${terraform_module_directory}" init -upgrade=true -reconfigure  \
        --backend-config "subscription_id=${STATE_SUBSCRIPTION}" \
        --backend-config "resource_group_name=${REMOTE_STATE_RG}" \
        --backend-config "storage_account_name=${REMOTE_STATE_SA}" \
        --backend-config "container_name=tfstate" \
        --backend-config "key=${key}.terraform.tfstate"
        return_value=$?
        
    fi
fi
if [ 0 != $return_value ]
then
    echo "#########################################################################################"
    echo "#                                                                                       #"
    echo -e "#                            $boldreduscore!!! Error when Initializing !!!$resetformatting                            #"
    echo "#                                                                                       #"
    echo "#########################################################################################"
    echo ""
    exit $return_value
fi
if [ 1 == $check_output ]
then
    outputs=$(terraform -chdir="${terraform_module_directory}" output )
    if echo "${outputs}" | grep "No outputs"; then
        ok_to_proceed=true
        echo "#########################################################################################"
        echo "#                                                                                       #"
        echo -e "#                                 $cyan  New deployment $resetformatting                                      #"
        echo "#                                                                                       #"
        echo "#########################################################################################"
        
        deployment_parameter=" -var deployment=new "
        
    else
        echo ""
        echo "#########################################################################################"
        echo "#                                                                                       #"
        echo -e "#                          $cyan Existing deployment was detected$resetformatting                            #"
        echo "#                                                                                       #"
        echo "#########################################################################################"
        echo ""
        allParams=$(printf " -var-file=%s %s %s %s %s %s %s" "${var_file}" "${extra_vars}" "${tfstate_parameter}" "${landscape_tfstate_key_parameter}" "${deployer_tfstate_key_parameter}" "${deployment_parameter}" "${version_parameter}" )
        terraform -chdir="${terraform_module_directory}" refresh $allParams
        
        deployment_parameter=" "
        
        deployed_using_version=$(terraform -chdir="${terraform_module_directory}" output automation_version | tr -d \")
        
        if [ -z "${deployed_using_version}" ]; then
            echo ""
            echo "#########################################################################################"
            echo "#                                                                                       #"
            echo -e "#   $boldred The environment was deployed using an older version of the Terrafrom templates$resetformatting     #"
            echo "#                                                                                       #"
            echo "#                               !!! Risk for Data loss !!!                              #"
            echo "#                                                                                       #"
            echo "#        Please inspect the output of Terraform plan carefully before proceeding        #"
            echo "#                                                                                       #"
            echo "#########################################################################################"
            
            if [ 1 == $called_from_ado ] ; then
                unset TF_DATA_DIR
                exit 1
            fi
            read -p "Do you want to continue Y/N?"  ans
            answer=${ans^^}
            if [ $answer == 'Y' ]; then
                ok_to_proceed=true
            else
                unset TF_DATA_DIR
                exit 1
            fi
        else
            version_parameter=" -var terraform_template_version=${deployed_using_version} "
            
            printf -v val %-.20s "$deployed_using_version"
            echo ""
            echo "#########################################################################################"
            echo "#                                                                                       #"
            echo -e "#              $cyan Deployed using the Terraform templates version: $val $resetformatting                #"
            echo "#                                                                                       #"
            echo "#########################################################################################"
            echo ""
            #Add version logic here
        fi
    fi
fi

echo ""
echo "#########################################################################################"
echo "#                                                                                       #"
echo -e "#                            $cyan Running Terraform plan $resetformatting                                   #"
echo "#                                                                                       #"
echo "#########################################################################################"
echo ""

if [ -f plan_output.log ]
then
    rm plan_output.log
fi

allParams=$(printf " -var-file=%s %s %s %s %s %s %s" "${var_file}" "${extra_vars}" "${tfstate_parameter}" "${landscape_tfstate_key_parameter}" "${deployer_tfstate_key_parameter}" "${deployment_parameter}" "${version_parameter}" )

terraform -chdir="$terraform_module_directory" plan -no-color -detailed-exitcode $allParams > plan_output.log
return_value=$?
if [ 1 == $return_value ]
then
    echo ""
    echo "#########################################################################################"
    echo "#                                                                                       #"
    echo -e "#                            $boldreduscore Errors during the plan phase$resetformatting                              #"
    echo "#                                                                                       #"
    echo "#########################################################################################"
    echo ""
    unset TF_DATA_DIR
    exit $return_value
fi

if [ 0 == $return_value ] ; then
    echo ""
    echo "#########################################################################################"
    echo "#                                                                                       #"
    echo -e "#                          $cyan Infrastructure is up to date $resetformatting                               #"
    echo "#                                                                                       #"
    echo "#########################################################################################"
    echo ""
    if [ -f plan_output.log ]
    then
        rm plan_output.log
    fi
    
    if [ "${deployment_system}" == sap_deployer ]
    then
        deployer_public_ip_address=$(terraform -chdir="${terraform_module_directory}" output deployer_public_ip_address | tr -d \")
        keyvault=$(terraform -chdir="${terraform_module_directory}"  output deployer_kv_user_name | tr -d \")
        save_config_var "keyvault" "${system_config_information}"
        save_config_var "deployer_public_ip_address" "${system_config_information}"
        
    fi
    
    if [ "${deployment_system}" == sap_landscape ]
    then
        if [ $landscape_tfstate_key_exists == false ]
        then
            save_config_vars "${system_config_information}" \
            landscape_tfstate_key
        fi
    fi
    
    if [ "${deployment_system}" == sap_library ]
    then
        
        tfstate_resource_id=$(terraform -chdir="${terraform_module_directory}" output tfstate_resource_id| tr -d \")
        STATE_SUBSCRIPTION=$(echo "$tfstate_resource_id" | cut -d/ -f3 | tr -d \" | xargs)
        
        az account set --sub "${STATE_SUBSCRIPTION}"
        
        REMOTE_STATE_SA=$(terraform -chdir="${terraform_module_directory}" output remote_state_storage_account_name| tr -d \")
        
        get_and_store_sa_details "${REMOTE_STATE_SA}" "${system_config_information}"
        
    fi
    
    unset TF_DATA_DIR
    exit $return_value
fi
if [ 2 == $return_value ] ; then
    fatal_errors=0
    # HANA VM
    test=$(grep vm_dbnode plan_output.log | grep -m1 replaced)
    if [ -n "${test}" ] ; then
        echo ""
        echo "#########################################################################################"
        echo "#                                                                                       #"
        echo -e "#                               $boldreduscore!!! Risk for Data loss !!!$resetformatting                              #"
        echo "#                                                                                       #"
        echo "#                          Database server(s) will be replaced                          #"
        echo "#                                                                                       #"
        echo "#########################################################################################"
        echo ""
        echo ""
        fatal_errors=1
    fi
    # HANA VM disks
    test=$(grep azurerm_managed_disk.data_disk plan_output.log | grep  -m1 replaced)
    if [ -n "${test}" ] ; then
        echo ""
        echo "#########################################################################################"
        echo "#                                                                                       #"
        echo -e "#                               $boldreduscore!!! Risk for Data loss !!!$resetformatting                              #"
        echo "#                                                                                       #"
        echo "#                        Database server disks will be replaced                         #"
        echo "#                                                                                       #"
        echo "#########################################################################################"
        echo ""
        echo ""
        fatal_errors=1
    fi
    
    # AnyDB server
    test=$(grep dbserver plan_output.log | grep -m1 replaced)
    if [ -n "${test}" ] ; then
        echo ""
        echo "#########################################################################################"
        echo "#                                                                                       #"
        echo -e "#                               $boldreduscore!!! Risk for Data loss !!!$resetformatting                              #"
        echo "#                                                                                       #"
        echo "#                          Database server(s) will be replaced                          #"
        echo "#                                                                                       #"
        echo "#########################################################################################"
        echo ""
        echo ""
        fatal_errors=1
    fi
    # AnyDB disks
    test=$(grep azurerm_managed_disk.disks plan_output.log | grep -m1 replaced)
    if [ -n "${test}" ] ; then
        echo ""
        echo "#########################################################################################"
        echo "#                                                                                       #"
        echo -e "#                               $boldreduscore!!! Risk for Data loss !!!$resetformatting                              #"
        echo "#                                                                                       #"
        echo "#                        Database server disks will be replaced                         #"
        echo "#                                                                                       #"
        echo "#########################################################################################"
        echo ""
        echo ""
        fatal_errors=1
    fi
    
    # App server
    test=$(grep virtual_machine.app plan_output.log | grep -m1 replaced)
    if [ -n "${test}" ] ; then
        echo ""
        echo "#########################################################################################"
        echo "#                                                                                       #"
        echo -e "#                               $boldreduscore!!! Risk for Data loss !!!$resetformatting                              #"
        echo "#                                                                                       #"
        echo "#                          Application server will be replaced                          #"
        echo "#                                                                                       #"
        echo "#########################################################################################"
        echo ""
        echo ""
        fatal_errors=1
    fi
    # App server disks
    test=$(grep azurerm_managed_disk.app plan_output.log | grep -m1 replaced)
    if [ -n "${test}" ] ; then
        echo ""
        echo "#########################################################################################"
        echo "#                                                                                       #"
        echo -e "#                               $boldreduscore!!! Risk for Data loss !!!$resetformatting                              #"
        echo "#                                                                                       #"
        echo "#                      Application server disks will be replaced                        #"
        echo "#                                                                                       #"
        echo "#########################################################################################"
        echo ""
        echo ""
        fatal_errors=1
    fi
    
    # SCS server
    test=$(grep virtual_machine.scs plan_output.log | grep -m1 replaced)
    if [ -n "${test}" ] ; then
        echo ""
        echo "#########################################################################################"
        echo "#                                                                                       #"
        echo -e "#                               $boldreduscore!!! Risk for Data loss !!!$resetformatting                              #"
        echo "#                                                                                       #"
        echo "#                        SCS server(s) disks will be replaced                           #"
        echo "#                                                                                       #"
        echo "#########################################################################################"
        echo ""
        echo ""
        fatal_errors=1
    fi
    
    # SCS server disks
    test=$(grep azurerm_managed_disk.scs plan_output.log | grep -m1 replaced)
    if [ -n "${test}" ] ; then
        echo ""
        echo "#########################################################################################"
        echo "#                                                                                       #"
        echo -e "#                               $boldreduscore!!! Risk for Data loss !!!$resetformatting                              #"
        echo "#                                                                                       #"
        echo "#                          SCS server disks will be replaced                            #"
        echo "#                                                                                       #"
        echo "#########################################################################################"
        echo ""
        echo ""
        fatal_errors=1
    fi
    
    # Web server
    test=$(grep virtual_machine.web plan_output.log | grep -m1 replaced)
    if [ -n "${test}" ] ; then
        echo ""
        echo "#########################################################################################"
        echo "#                                                                                       #"
        echo -e "#                               $boldreduscore!!! Risk for Data loss !!!$resetformatting                              #"
        echo "#                                                                                       #"
        echo "#                         Web Dispatcher server(s) will be replaced                     #"
        echo "#                                                                                       #"
        echo "#########################################################################################"
        echo ""
        echo ""
        fatal_errors=1
    fi
    # Web dispatcher server disks
    test=$(grep azurerm_managed_disk.web plan_output.log | grep -m1 replaced)
    if [ -n "${test}" ] ; then
        echo ""
        echo "#########################################################################################"
        echo "#                                                                                       #"
        echo -e "#                               $boldreduscore!!! Risk for Data loss !!!$resetformatting                              #"
        echo "#                                                                                       #"
        echo "#                       Web Dispatcher server disks will be replaced                    #"
        echo "#                                                                                       #"
        echo "#########################################################################################"
        echo ""
        echo ""
        fatal_errors=1
    fi
    
    if [ $fatal_errors == 1 ] ; then
        
        echo ""
        echo "#########################################################################################"
        echo "#                                                                                       #"
        echo -e "#                               $boldreduscore!!! Risk for Data loss !!!$resetformatting                              #"
        echo "#                                                                                       #"
        echo "#        Please inspect the output of Terraform plan carefully before proceeding        #"
        echo "#                                                                                       #"
        echo "#########################################################################################"
        echo ""
        if [ 1 == "$called_from_ado" ]; then
            unset TF_DATA_DIR
            exit 1
        fi
        
        if [ 1 == $force ]; then
            ok_to_proceed=true
        else
            read -p "Do you want to continue with the deployment Y/N?"  ans
            answer=${ans^^}
            if [ $answer == 'Y' ]; then
                ok_to_proceed=true
            else
                unset TF_DATA_DIR
                exit 1
            fi
        fi
        
    fi
else
    ok_to_proceed=true
fi

if [ $ok_to_proceed ]; then
    
    if [ -f error.log ]
    then
        rm error.log
    fi
    if [ -f plan_output.log ]
    then
        rm plan_output.log
    fi
    
    echo ""
    echo "#########################################################################################"
    echo "#                                                                                       #"
    echo -e "#                            $cyan Running Terraform apply$resetformatting                                   #"
    echo "#                                                                                       #"
    echo "#########################################################################################"
    echo ""
    
    allParams=$(printf " -var-file=%s %s %s %s %s %s %s %s " "${var_file}" "${extra_vars}" "${tfstate_parameter}" "${landscape_tfstate_key_parameter}" "${deployer_tfstate_key_parameter}" "${deployment_parameter}" "${version_parameter}  "${approve}"" )
    
    terraform -chdir="${terraform_module_directory}" apply -parallelism="${parallelism}" $allParams  2>error.log
    return_value=$?
    
    if [ 0 != $return_value ] ; then
        echo ""
        echo "#########################################################################################"
        echo "#                                                                                       #"
        echo -e "#                          $boldreduscore!Errors during the apply phase!$resetformatting                              #"
        echo "#                                                                                       #"
        echo "#########################################################################################"
        echo ""
        cat error.log
        rm error.log
        unset TF_DATA_DIR
        exit $return_value
    fi
    
fi


if [ "${deployment_system}" == sap_deployer ]
then
    deployer_public_ip_address=$(terraform -chdir="${terraform_module_directory}" output deployer_public_ip_address | tr -d \")
    keyvault=$(terraform -chdir="${terraform_module_directory}"  output deployer_kv_user_name | tr -d \")
    
    save_config_var "keyvault" "${system_config_information}"
    save_config_var "deployer_public_ip_address" "${system_config_information}"
fi


if [ "${deployment_system}" == sap_landscape ]
then
    save_config_vars "${system_config_information}" \
    landscape_tfstate_key
fi

if [ "${deployment_system}" == sap_library ]
then
    REMOTE_STATE_SA=$(terraform -chdir="${terraform_module_directory}" output remote_state_storage_account_name| tr -d \")
    
    get_and_store_sa_details "${REMOTE_STATE_SA}" "${system_config_information}"
    
fi

unset TF_DATA_DIR
exit $return_value<|MERGE_RESOLUTION|>--- conflicted
+++ resolved
@@ -172,11 +172,7 @@
     deployer_tfstate_key=${key}.terraform.tfstate
 fi
 
-<<<<<<< HEAD
-if [[ -z ${REMOTE_STATE_SA} ]];
-=======
 if [[ -z $REMOTE_STATE_SA ]];
->>>>>>> c0e4efda
 then
     echo "Loading the State file information"
     load_config_vars "${system_config_information}" "REMOTE_STATE_SA"
