output "naming" {
  value = {
    prefix = {
      DEPLOYER = trimspace(length(var.custom_prefix) > 0 ? var.custom_prefix : local.deployer_name)
      SDU      = trimspace(length(var.custom_prefix) > 0 ? var.custom_prefix : local.sdu_name)
      VNET     = trimspace(length(var.custom_prefix) > 0 ? var.custom_prefix : local.landscape_name)
      LIBRARY  = trimspace(length(var.custom_prefix) > 0 ? var.custom_prefix : local.library_name)
    }
    storageaccount_names = {
      DEPLOYER = local.deployer_storageaccount_name
      SDU      = local.sdu_storageaccount_name
      VNET = {
<<<<<<< HEAD
        landscape_storageaccount_name        = local.landscape_storageaccount_name
        witness_storageaccount_name          = local.witness_storageaccount_name
=======
        landscape_storageaccount_name                   = local.landscape_storageaccount_name
        witness_storageaccount_name                     = local.witness_storageaccount_name
>>>>>>> e089a5da
        landscape_shared_transport_storage_account_name = local.landscape_shared_transport_storage_account_name
      }

      LIBRARY = {
        library_storageaccount_name        = local.library_storageaccount_name
        terraformstate_storageaccount_name = local.terraformstate_storageaccount_name
      }
    }
    keyvault_names = {
      DEPLOYER = {
        private_access = local.deployer_private_keyvault_name
        user_access    = local.deployer_user_keyvault_name
      }
      LIBRARY = {
        private_access = local.library_private_keyvault_name
        user_access    = local.library_user_keyvault_name
      }
      SDU = {
        private_access = local.sdu_private_keyvault_name
        user_access    = local.sdu_user_keyvault_name
      }
      VNET = {
        private_access = local.landscape_private_keyvault_name
        user_access    = local.landscape_user_keyvault_name
      }
    }
    virtualmachine_names = {
      APP_COMPUTERNAME         = local.app_computer_names
      APP_SECONDARY_DNSNAME    = local.app_secondary_dnsnames
      APP_VMNAME               = local.app_server_vm_names
      ANCHOR_COMPUTERNAME      = local.anchor_computer_names
      ANCHOR_SECONDARY_DNSNAME = local.anchor_secondary_dnsnames
      ANCHOR_VMNAME            = local.anchor_vm_names
      ANYDB_COMPUTERNAME       = var.database_high_availability ? concat(local.anydb_computer_names, local.anydb_computer_names_ha) : local.anydb_computer_names
      ANYDB_SECONDARY_DNSNAME  = concat(local.anydb_secondary_dnsnames, local.anydb_secondary_dnsnames_ha)
      ANYDB_VMNAME             = var.database_high_availability ? concat(local.anydb_vm_names, local.anydb_vm_names_ha) : local.anydb_vm_names
      DEPLOYER                 = local.deployer_vm_names
      HANA_COMPUTERNAME        = var.database_high_availability ? concat(local.hana_computer_names, local.hana_computer_names_ha) : local.hana_computer_names
      HANA_SECONDARY_DNSNAME   = var.database_high_availability ? concat(local.hana_secondary_dnsnames, local.hana_secondary_dnsnames_ha) : local.hana_secondary_dnsnames
      HANA_VMNAME              = var.database_high_availability ? concat(local.hana_server_vm_names, local.hana_server_vm_names_ha) : local.hana_server_vm_names
      ISCSI_COMPUTERNAME       = local.iscsi_server_names
      OBSERVER_COMPUTERNAME    = local.observer_computer_names
      OBSERVER_VMNAME          = local.observer_vm_names
      SCS_COMPUTERNAME         = local.scs_computer_names
      SCS_SECONDARY_DNSNAME    = local.scs_secondary_dnsnames
      SCS_VMNAME               = local.scs_server_vm_names
      WEB_COMPUTERNAME         = local.web_computer_names
      WEB_SECONDARY_DNSNAME    = local.web_secondary_dnsnames
      WEB_VMNAME               = local.web_server_vm_names
    }

    ppg_names = local.ppg_names

    app_avset_names = local.app_avset_names
    scs_avset_names = local.scs_avset_names
    web_avset_names = local.web_avset_names
    db_avset_names  = local.db_avset_names

    resource_suffixes = var.resource_suffixes

    separator = length(var.custom_prefix) > 0 ? "" : local.separator
  }
}<|MERGE_RESOLUTION|>--- conflicted
+++ resolved
@@ -10,13 +10,8 @@
       DEPLOYER = local.deployer_storageaccount_name
       SDU      = local.sdu_storageaccount_name
       VNET = {
-<<<<<<< HEAD
-        landscape_storageaccount_name        = local.landscape_storageaccount_name
-        witness_storageaccount_name          = local.witness_storageaccount_name
-=======
         landscape_storageaccount_name                   = local.landscape_storageaccount_name
         witness_storageaccount_name                     = local.witness_storageaccount_name
->>>>>>> e089a5da
         landscape_shared_transport_storage_account_name = local.landscape_shared_transport_storage_account_name
       }
 
