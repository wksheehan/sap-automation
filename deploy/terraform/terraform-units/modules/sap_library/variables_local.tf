/*
Description:

  Define local variables.
*/

// Input arguments 
variable "naming" {
  description = "naming convention"
}

variable "deployer_tfstate" {
  description = "terraform.tfstate of deployer"
}

variable "service_principal" {
  description = "Current service principal used to authenticate to Azure"
}

variable "use_private_endpoint" {
  default = false
}

locals {

<<<<<<< HEAD
  storageaccount_names = var.naming.storageaccount_names.LIBRARY
  resource_suffixes    = var.naming.resource_suffixes
=======
#  storageaccount_names = var.naming.storageaccount_names.LIBRARY
#  resource_suffixes    = var.naming.resource_suffixes
>>>>>>> 559786b4

  // Infrastructure
  var_infra = try(var.infrastructure, {})

  // Region
  region = try(local.var_infra.region, "")
  prefix = length(local.var_infra.resource_group.name) > 0 ? (
    local.var_infra.resource_group.name) : (
    trimspace(var.naming.prefix.LIBRARY)
  )

  // Resource group
<<<<<<< HEAD
  rg_exists = length(var.infrastructure.resource_group.arm_id) > 0

  rg_name = local.rg_exists ? (
=======
  resource_group_exists = length(var.infrastructure.resource_group.arm_id) > 0

  resource_group_name = local.resource_group_exists ? (
>>>>>>> 559786b4
    try(split("/", var.infrastructure.resource_group.arm_id)[4], "")) : (
    length(local.var_infra.resource_group.name) > 0 ? (
      local.var_infra.resource_group.name) : (
      format("%s%s%s",
        var.naming.resource_prefixes.library_rg,
        local.prefix,
<<<<<<< HEAD
        local.resource_suffixes.library_rg
      )
    )
  )
  rg_library_location = local.rg_exists ? (
=======
        var.naming.resource_suffixes.library_rg
      )
    )
  )
  resource_group_library_location = local.resource_group_exists ? (
>>>>>>> 559786b4
    data.azurerm_resource_group.library[0].location) : (
    azurerm_resource_group.library[0].location
  )

  // Storage account for sapbits
  sa_sapbits_exists = length(var.storage_account_sapbits.arm_id) > 0
  sa_sapbits_name = local.sa_sapbits_exists ? (
    split("/", var.storage_account_sapbits.arm_id)[8]) : (
<<<<<<< HEAD
    local.storageaccount_names.library_storageaccount_name
=======
    var.naming.storageaccount_names.LIBRARY.library_storageaccount_name
>>>>>>> 559786b4
  )

  // Storage account for tfstate
  sa_tfstate_arm_id = try(var.storage_account_tfstate.arm_id, "")
  sa_tfstate_exists = length(local.sa_tfstate_arm_id) > 0

<<<<<<< HEAD
  // deployer
  deployer      = try(var.deployer, {})
  deployer_vnet = try(var.deployer.vnet, "")
=======
>>>>>>> 559786b4

  // Comment out code with users.object_id for the time being.
  // deployer_users_id = try(local.deployer.users.object_id, [])

  // Current service principal
  service_principal = try(var.service_principal, {})

<<<<<<< HEAD
  // deployer terraform.tfstate
  deployer_tfstate = var.deployer_tfstate
  deployer_defined = length(var.deployer_tfstate) > 0
  deployer_msi_principal_id = local.deployer_defined ? (
    try(
      local.deployer_tfstate.deployer_uai.principal_id,
      local.deployer_tfstate.deployer_uai
    )) : (
    ""
  )

  subnet_management_id = local.deployer_defined ? local.deployer_tfstate.subnet_mgmt_id : ""

  deployer_public_ip_address = local.deployer_defined ? (
    local.deployer_tfstate.deployer_public_ip_address) : (
      ""
      )
  
  deployer_keyvault_user_arm_id = local.deployer_defined ? try(local.deployer_tfstate.deployer_keyvault_user_arm_id, "") : ""
=======
  deployer_public_ip_address = try(var.deployer_tfstate.deployer_public_ip_address, "")
>>>>>>> 559786b4

}<|MERGE_RESOLUTION|>--- conflicted
+++ resolved
@@ -23,13 +23,8 @@
 
 locals {
 
-<<<<<<< HEAD
-  storageaccount_names = var.naming.storageaccount_names.LIBRARY
-  resource_suffixes    = var.naming.resource_suffixes
-=======
 #  storageaccount_names = var.naming.storageaccount_names.LIBRARY
 #  resource_suffixes    = var.naming.resource_suffixes
->>>>>>> 559786b4
 
   // Infrastructure
   var_infra = try(var.infrastructure, {})
@@ -42,34 +37,20 @@
   )
 
   // Resource group
-<<<<<<< HEAD
-  rg_exists = length(var.infrastructure.resource_group.arm_id) > 0
-
-  rg_name = local.rg_exists ? (
-=======
   resource_group_exists = length(var.infrastructure.resource_group.arm_id) > 0
 
   resource_group_name = local.resource_group_exists ? (
->>>>>>> 559786b4
     try(split("/", var.infrastructure.resource_group.arm_id)[4], "")) : (
     length(local.var_infra.resource_group.name) > 0 ? (
       local.var_infra.resource_group.name) : (
       format("%s%s%s",
         var.naming.resource_prefixes.library_rg,
         local.prefix,
-<<<<<<< HEAD
-        local.resource_suffixes.library_rg
-      )
-    )
-  )
-  rg_library_location = local.rg_exists ? (
-=======
         var.naming.resource_suffixes.library_rg
       )
     )
   )
   resource_group_library_location = local.resource_group_exists ? (
->>>>>>> 559786b4
     data.azurerm_resource_group.library[0].location) : (
     azurerm_resource_group.library[0].location
   )
@@ -78,23 +59,13 @@
   sa_sapbits_exists = length(var.storage_account_sapbits.arm_id) > 0
   sa_sapbits_name = local.sa_sapbits_exists ? (
     split("/", var.storage_account_sapbits.arm_id)[8]) : (
-<<<<<<< HEAD
-    local.storageaccount_names.library_storageaccount_name
-=======
     var.naming.storageaccount_names.LIBRARY.library_storageaccount_name
->>>>>>> 559786b4
   )
 
   // Storage account for tfstate
   sa_tfstate_arm_id = try(var.storage_account_tfstate.arm_id, "")
   sa_tfstate_exists = length(local.sa_tfstate_arm_id) > 0
 
-<<<<<<< HEAD
-  // deployer
-  deployer      = try(var.deployer, {})
-  deployer_vnet = try(var.deployer.vnet, "")
-=======
->>>>>>> 559786b4
 
   // Comment out code with users.object_id for the time being.
   // deployer_users_id = try(local.deployer.users.object_id, [])
@@ -102,28 +73,6 @@
   // Current service principal
   service_principal = try(var.service_principal, {})
 
-<<<<<<< HEAD
-  // deployer terraform.tfstate
-  deployer_tfstate = var.deployer_tfstate
-  deployer_defined = length(var.deployer_tfstate) > 0
-  deployer_msi_principal_id = local.deployer_defined ? (
-    try(
-      local.deployer_tfstate.deployer_uai.principal_id,
-      local.deployer_tfstate.deployer_uai
-    )) : (
-    ""
-  )
-
-  subnet_management_id = local.deployer_defined ? local.deployer_tfstate.subnet_mgmt_id : ""
-
-  deployer_public_ip_address = local.deployer_defined ? (
-    local.deployer_tfstate.deployer_public_ip_address) : (
-      ""
-      )
-  
-  deployer_keyvault_user_arm_id = local.deployer_defined ? try(local.deployer_tfstate.deployer_keyvault_user_arm_id, "") : ""
-=======
   deployer_public_ip_address = try(var.deployer_tfstate.deployer_public_ip_address, "")
->>>>>>> 559786b4
 
 }