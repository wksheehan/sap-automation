/*
  Description:
  Set up storage accounts for sap library 
*/

// Creates storage account for storing tfstate
resource "azurerm_storage_account" "storage_tfstate" {
  provider = azurerm.main
  count    = local.sa_tfstate_exists ? 0 : 1
  name = length(var.storage_account_tfstate.name) > 0 ? (
    var.storage_account_tfstate.name) : (
    var.naming.storageaccount_names.LIBRARY.terraformstate_storageaccount_name
  )
<<<<<<< HEAD
  resource_group_name = local.rg_name
  location            = local.rg_library_location
=======
  resource_group_name = local.resource_group_name
  location            = local.resource_group_library_location
>>>>>>> 559786b4

  account_replication_type = var.storage_account_tfstate.account_replication_type
  account_tier             = var.storage_account_tfstate.account_tier
  account_kind             = var.storage_account_tfstate.account_kind

  enable_https_traffic_only = true
  blob_properties {
    delete_retention_policy {
      days = 7
    }
  }

  network_rules {
    default_action = "Allow"
    ip_rules = var.use_private_endpoint ? (
      [length(local.deployer_public_ip_address) > 0 ? local.deployer_public_ip_address : null]) : (
      []
    )
    virtual_network_subnet_ids = var.use_private_endpoint ? [try(var.deployer_tfstate.subnet_management_id, null)] : []
  }
}

<<<<<<< HEAD
data "azurerm_storage_container" "storagecontainer_tfstate" {
  provider = azurerm.main
  count    = var.storage_account_tfstate.tfstate_blob_container.is_existing ? 1 : 0
  name     = var.storage_account_tfstate.tfstate_blob_container.name
  storage_account_name = local.sa_tfstate_exists ? (
    data.azurerm_storage_account.storage_tfstate[0].name) : (
    azurerm_storage_account.storage_tfstate[0].name
  )
=======
// Imports existing storage account to use for tfstate
data "azurerm_storage_account" "storage_tfstate" {
  provider            = azurerm.main
  count               = local.sa_tfstate_exists ? 1 : 0
  name                = split("/", local.sa_tfstate_arm_id)[8]
  resource_group_name = split("/", local.sa_tfstate_arm_id)[4]
>>>>>>> 559786b4
}


// Creates the storage container inside the storage account for sapsystem
resource "azurerm_storage_container" "storagecontainer_tfstate" {
  provider = azurerm.main
  count    = var.storage_account_tfstate.tfstate_blob_container.is_existing ? 0 : 1
  name     = var.storage_account_tfstate.tfstate_blob_container.name
  storage_account_name = local.sa_tfstate_exists ? (
    data.azurerm_storage_account.storage_tfstate[0].name) : (
    azurerm_storage_account.storage_tfstate[0].name
  )
  container_access_type = "private"
<<<<<<< HEAD
=======
}

data "azurerm_storage_container" "storagecontainer_tfstate" {
  provider = azurerm.main
  count    = var.storage_account_tfstate.tfstate_blob_container.is_existing ? 1 : 0
  name     = var.storage_account_tfstate.tfstate_blob_container.name
  storage_account_name = local.sa_tfstate_exists ? (
    data.azurerm_storage_account.storage_tfstate[0].name) : (
    azurerm_storage_account.storage_tfstate[0].name
  )
>>>>>>> 559786b4
}

resource "azurerm_private_endpoint" "storage_tfstate" {
  count = var.use_private_endpoint && !local.sa_tfstate_exists ? 1 : 0
  name = format("%s%s%s",
    var.naming.resource_prefixes.storage_private_link_tf,
    local.prefix,
<<<<<<< HEAD
    local.resource_suffixes.storage_private_link_tf
  )
  resource_group_name = local.rg_exists ? (
    data.azurerm_resource_group.library[0].name) : (
    azurerm_resource_group.library[0].name
  )
  location = local.rg_exists ? (
    data.azurerm_resource_group.library[0].location) : (
    azurerm_resource_group.library[0].location
  )
  subnet_id = local.subnet_management_id
=======
    var.naming.resource_suffixes.storage_private_link_tf
  )
  resource_group_name = local.resource_group_exists ? (
    data.azurerm_resource_group.library[0].name) : (
    azurerm_resource_group.library[0].name
  )
  location = local.resource_group_exists ? (
    data.azurerm_resource_group.library[0].location) : (
    azurerm_resource_group.library[0].location
  )
  subnet_id = var.deployer_tfstate.subnet_management_id
>>>>>>> 559786b4

  private_service_connection {
    name = format("%s%s%s", var.naming.resource_prefixes.storage_private_svc_tf,
      local.prefix,
<<<<<<< HEAD
      local.resource_suffixes.storage_private_svc_tf
=======
      var.naming.resource_suffixes.storage_private_svc_tf
>>>>>>> 559786b4
    )
    is_manual_connection = false
    private_connection_resource_id = local.sa_tfstate_exists ? (
      data.azurerm_storage_account.storage_tfstate[0].id) : (
      azurerm_storage_account.storage_tfstate[0].id
    )
    subresource_names = [
      "File"
    ]
  }
}

##############################################################################################
#                                                                   
#  SAPBits storage account which is used to store the SAP media and the BoM files
#
##############################################################################################
resource "azurerm_storage_account" "storage_sapbits" {
  provider = azurerm.main
  count    = local.sa_sapbits_exists ? 0 : 1
  name = length(var.storage_account_sapbits.name) > 0 ? (
    var.storage_account_sapbits.name) : (
    var.naming.storageaccount_names.LIBRARY.library_storageaccount_name
  )
<<<<<<< HEAD
  resource_group_name       = local.rg_name
  location                  = local.rg_library_location
=======
  resource_group_name       = local.resource_group_name
  location                  = local.resource_group_library_location
>>>>>>> 559786b4
  account_replication_type  = var.storage_account_sapbits.account_replication_type
  account_tier              = var.storage_account_sapbits.account_tier
  account_kind              = var.storage_account_sapbits.account_kind
  enable_https_traffic_only = true

  network_rules {
    default_action = "Allow"
    ip_rules = var.use_private_endpoint ? (
      [length(local.deployer_public_ip_address) > 0 ? local.deployer_public_ip_address : null]) : (
      []
    )

    virtual_network_subnet_ids = var.use_private_endpoint ? [try(var.deployer_tfstate.subnet_management_id, null)] : []
  }
}

data "azurerm_storage_account" "storage_sapbits" {
  provider            = azurerm.main
  count               = local.sa_sapbits_exists ? 1 : 0
  name                = split("/", var.storage_account_sapbits.arm_id)[8]
  resource_group_name = split("/", var.storage_account_sapbits.arm_id)[4]
}


resource "azurerm_private_endpoint" "storage_sapbits" {
  count = var.use_private_endpoint && !local.sa_sapbits_exists ? 1 : 0
  name = format("%s%s%s",
    var.naming.resource_prefixes.storage_private_link_sap,
    local.prefix,
<<<<<<< HEAD
    local.resource_suffixes.storage_private_link_sap
  )
  resource_group_name = local.rg_exists ? (
    data.azurerm_resource_group.library[0].name) : (
    azurerm_resource_group.library[0].name
  )
  location = local.rg_exists ? (
    data.azurerm_resource_group.library[0].location) : (
    azurerm_resource_group.library[0].location
  )
  subnet_id = local.subnet_management_id
=======
    var.naming.resource_suffixes.storage_private_link_sap
  )
  resource_group_name = local.resource_group_exists ? (
    data.azurerm_resource_group.library[0].name) : (
    azurerm_resource_group.library[0].name
  )
  location = local.resource_group_exists ? (
    data.azurerm_resource_group.library[0].location) : (
    azurerm_resource_group.library[0].location
  )
  subnet_id = var.deployer_tfstate.subnet_management_id
>>>>>>> 559786b4

  private_service_connection {
    name = format("%s%s%s",
      var.naming.resource_prefixes.storage_private_svc_sap,
      local.prefix,
<<<<<<< HEAD
      local.resource_suffixes.storage_private_svc_sap
=======
      var.naming.resource_suffixes.storage_private_svc_sap
>>>>>>> 559786b4
    )
    is_manual_connection = false
    private_connection_resource_id = local.sa_sapbits_exists ? (
      data.azurerm_storage_account.storage_sapbits[0].id) : (
      azurerm_storage_account.storage_sapbits[0].id
    )
    subresource_names = [
      "File"
    ]
  }
}


// Imports existing storage blob container for SAP bits
data "azurerm_storage_container" "storagecontainer_sapbits" {
  provider = azurerm.main
  count    = var.storage_account_sapbits.sapbits_blob_container.is_existing ? 1 : 0
  name     = var.storage_account_sapbits.sapbits_blob_container.name
  storage_account_name = local.sa_sapbits_exists ? (
    data.azurerm_storage_account.storage_sapbits[0].name) : (
    azurerm_storage_account.storage_sapbits[0].name
  )
}

// Creates the storage container inside the storage account for SAP bits
resource "azurerm_storage_container" "storagecontainer_sapbits" {
  provider = azurerm.main
  count    = var.storage_account_sapbits.sapbits_blob_container.is_existing ? 0 : 1
  name     = var.storage_account_sapbits.sapbits_blob_container.name
  storage_account_name = local.sa_sapbits_exists ? (
    data.azurerm_storage_account.storage_sapbits[0].name) : (
    azurerm_storage_account.storage_sapbits[0].name
  )
  container_access_type = "private"
}

// Creates file share inside the storage account for SAP bits
resource "azurerm_storage_share" "fileshare_sapbits" {
  provider = azurerm.main
  count    = !var.storage_account_sapbits.file_share.is_existing ? 1 : 0
  name     = var.storage_account_sapbits.file_share.name
  storage_account_name = local.sa_sapbits_exists ? (
    data.azurerm_storage_account.storage_sapbits[0].name) : (
    azurerm_storage_account.storage_sapbits[0].name
  )
  quota = 1024
}


#ToDo Fix later
resource "azurerm_key_vault_secret" "saplibrary_access_key" {
  provider = azurerm.deployer
<<<<<<< HEAD
  count    = length(local.deployer_keyvault_user_arm_id) > 0 ? 1 : 0
=======
  count    = length(var.key_vault.kv_spn_id) > 0 ? 1 : 0
>>>>>>> 559786b4
  name     = "sapbits-access-key"
  value = local.sa_sapbits_exists ? (
    data.azurerm_storage_account.storage_sapbits[0].primary_access_key) : (
    azurerm_storage_account.storage_sapbits[0].primary_access_key
  )
<<<<<<< HEAD
  key_vault_id = local.deployer_keyvault_user_arm_id
=======
  key_vault_id = var.key_vault.kv_spn_id
>>>>>>> 559786b4
}

resource "azurerm_key_vault_secret" "sapbits_location_base_path" {
  provider = azurerm.deployer
<<<<<<< HEAD
  count    = length(local.deployer_keyvault_user_arm_id) > 0 ? 1 : 0
=======
  count    = length(var.key_vault.kv_spn_id) > 0 ? 1 : 0
>>>>>>> 559786b4
  name     = "sapbits-location-base-path"
  value = var.storage_account_sapbits.sapbits_blob_container.is_existing ? (
    data.azurerm_storage_container.storagecontainer_sapbits[0].id) : (
    azurerm_storage_container.storagecontainer_sapbits[0].id
  )
<<<<<<< HEAD
  key_vault_id = local.deployer_keyvault_user_arm_id
=======
  key_vault_id = var.key_vault.kv_spn_id
>>>>>>> 559786b4
}
<|MERGE_RESOLUTION|>--- conflicted
+++ resolved
@@ -11,13 +11,8 @@
     var.storage_account_tfstate.name) : (
     var.naming.storageaccount_names.LIBRARY.terraformstate_storageaccount_name
   )
-<<<<<<< HEAD
-  resource_group_name = local.rg_name
-  location            = local.rg_library_location
-=======
   resource_group_name = local.resource_group_name
   location            = local.resource_group_library_location
->>>>>>> 559786b4
 
   account_replication_type = var.storage_account_tfstate.account_replication_type
   account_tier             = var.storage_account_tfstate.account_tier
@@ -40,23 +35,12 @@
   }
 }
 
-<<<<<<< HEAD
-data "azurerm_storage_container" "storagecontainer_tfstate" {
-  provider = azurerm.main
-  count    = var.storage_account_tfstate.tfstate_blob_container.is_existing ? 1 : 0
-  name     = var.storage_account_tfstate.tfstate_blob_container.name
-  storage_account_name = local.sa_tfstate_exists ? (
-    data.azurerm_storage_account.storage_tfstate[0].name) : (
-    azurerm_storage_account.storage_tfstate[0].name
-  )
-=======
 // Imports existing storage account to use for tfstate
 data "azurerm_storage_account" "storage_tfstate" {
   provider            = azurerm.main
   count               = local.sa_tfstate_exists ? 1 : 0
   name                = split("/", local.sa_tfstate_arm_id)[8]
   resource_group_name = split("/", local.sa_tfstate_arm_id)[4]
->>>>>>> 559786b4
 }
 
 
@@ -70,8 +54,6 @@
     azurerm_storage_account.storage_tfstate[0].name
   )
   container_access_type = "private"
-<<<<<<< HEAD
-=======
 }
 
 data "azurerm_storage_container" "storagecontainer_tfstate" {
@@ -82,7 +64,6 @@
     data.azurerm_storage_account.storage_tfstate[0].name) : (
     azurerm_storage_account.storage_tfstate[0].name
   )
->>>>>>> 559786b4
 }
 
 resource "azurerm_private_endpoint" "storage_tfstate" {
@@ -90,19 +71,6 @@
   name = format("%s%s%s",
     var.naming.resource_prefixes.storage_private_link_tf,
     local.prefix,
-<<<<<<< HEAD
-    local.resource_suffixes.storage_private_link_tf
-  )
-  resource_group_name = local.rg_exists ? (
-    data.azurerm_resource_group.library[0].name) : (
-    azurerm_resource_group.library[0].name
-  )
-  location = local.rg_exists ? (
-    data.azurerm_resource_group.library[0].location) : (
-    azurerm_resource_group.library[0].location
-  )
-  subnet_id = local.subnet_management_id
-=======
     var.naming.resource_suffixes.storage_private_link_tf
   )
   resource_group_name = local.resource_group_exists ? (
@@ -114,16 +82,11 @@
     azurerm_resource_group.library[0].location
   )
   subnet_id = var.deployer_tfstate.subnet_management_id
->>>>>>> 559786b4
 
   private_service_connection {
     name = format("%s%s%s", var.naming.resource_prefixes.storage_private_svc_tf,
       local.prefix,
-<<<<<<< HEAD
-      local.resource_suffixes.storage_private_svc_tf
-=======
       var.naming.resource_suffixes.storage_private_svc_tf
->>>>>>> 559786b4
     )
     is_manual_connection = false
     private_connection_resource_id = local.sa_tfstate_exists ? (
@@ -148,13 +111,8 @@
     var.storage_account_sapbits.name) : (
     var.naming.storageaccount_names.LIBRARY.library_storageaccount_name
   )
-<<<<<<< HEAD
-  resource_group_name       = local.rg_name
-  location                  = local.rg_library_location
-=======
   resource_group_name       = local.resource_group_name
   location                  = local.resource_group_library_location
->>>>>>> 559786b4
   account_replication_type  = var.storage_account_sapbits.account_replication_type
   account_tier              = var.storage_account_sapbits.account_tier
   account_kind              = var.storage_account_sapbits.account_kind
@@ -184,19 +142,6 @@
   name = format("%s%s%s",
     var.naming.resource_prefixes.storage_private_link_sap,
     local.prefix,
-<<<<<<< HEAD
-    local.resource_suffixes.storage_private_link_sap
-  )
-  resource_group_name = local.rg_exists ? (
-    data.azurerm_resource_group.library[0].name) : (
-    azurerm_resource_group.library[0].name
-  )
-  location = local.rg_exists ? (
-    data.azurerm_resource_group.library[0].location) : (
-    azurerm_resource_group.library[0].location
-  )
-  subnet_id = local.subnet_management_id
-=======
     var.naming.resource_suffixes.storage_private_link_sap
   )
   resource_group_name = local.resource_group_exists ? (
@@ -208,17 +153,12 @@
     azurerm_resource_group.library[0].location
   )
   subnet_id = var.deployer_tfstate.subnet_management_id
->>>>>>> 559786b4
 
   private_service_connection {
     name = format("%s%s%s",
       var.naming.resource_prefixes.storage_private_svc_sap,
       local.prefix,
-<<<<<<< HEAD
-      local.resource_suffixes.storage_private_svc_sap
-=======
       var.naming.resource_suffixes.storage_private_svc_sap
->>>>>>> 559786b4
     )
     is_manual_connection = false
     private_connection_resource_id = local.sa_sapbits_exists ? (
@@ -271,38 +211,22 @@
 #ToDo Fix later
 resource "azurerm_key_vault_secret" "saplibrary_access_key" {
   provider = azurerm.deployer
-<<<<<<< HEAD
-  count    = length(local.deployer_keyvault_user_arm_id) > 0 ? 1 : 0
-=======
   count    = length(var.key_vault.kv_spn_id) > 0 ? 1 : 0
->>>>>>> 559786b4
   name     = "sapbits-access-key"
   value = local.sa_sapbits_exists ? (
     data.azurerm_storage_account.storage_sapbits[0].primary_access_key) : (
     azurerm_storage_account.storage_sapbits[0].primary_access_key
   )
-<<<<<<< HEAD
-  key_vault_id = local.deployer_keyvault_user_arm_id
-=======
   key_vault_id = var.key_vault.kv_spn_id
->>>>>>> 559786b4
 }
 
 resource "azurerm_key_vault_secret" "sapbits_location_base_path" {
   provider = azurerm.deployer
-<<<<<<< HEAD
-  count    = length(local.deployer_keyvault_user_arm_id) > 0 ? 1 : 0
-=======
   count    = length(var.key_vault.kv_spn_id) > 0 ? 1 : 0
->>>>>>> 559786b4
   name     = "sapbits-location-base-path"
   value = var.storage_account_sapbits.sapbits_blob_container.is_existing ? (
     data.azurerm_storage_container.storagecontainer_sapbits[0].id) : (
     azurerm_storage_container.storagecontainer_sapbits[0].id
   )
-<<<<<<< HEAD
-  key_vault_id = local.deployer_keyvault_user_arm_id
-=======
   key_vault_id = var.key_vault.kv_spn_id
->>>>>>> 559786b4
-}
+}
