/*
  Description:
  Set up infrastructure for sap library 
*/

resource "azurerm_resource_group" "library" {
  provider = azurerm.main
  count    = local.resource_group_exists ? 0 : 1
  name     = local.resource_group_name
  location = local.region
  tags     = var.infrastructure.tags

  lifecycle {
    ignore_changes = [
      tags
    ]
  }

}

// Imports data of existing resource group
data "azurerm_resource_group" "library" {
  provider = azurerm.main
<<<<<<< HEAD
  count    = local.rg_exists ? 1 : 0
=======
  count    = local.resource_group_exists ? 1 : 0
>>>>>>> 559786b4
  name     = split("/", var.infrastructure.resource_group.arm_id)[4]
}

// TODO: Add management lock when this issue is addressed https://github.com/terraform-providers/terraform-provider-azurerm/issues/5473


resource "azurerm_private_dns_zone" "dns" {
  depends_on = [
    azurerm_resource_group.library
  ]
  provider = azurerm.main
  count    = length(var.dns_label) > 0 ? 1 : 0
  name     = var.dns_label
<<<<<<< HEAD
  resource_group_name = local.rg_exists ? (
=======
  resource_group_name = local.resource_group_exists ? (
>>>>>>> 559786b4
    split("/", var.infrastructure.resource_group.arm_id)[4]) : (
    azurerm_resource_group.library[0].name
  )
}<|MERGE_RESOLUTION|>--- conflicted
+++ resolved
@@ -21,11 +21,7 @@
 // Imports data of existing resource group
 data "azurerm_resource_group" "library" {
   provider = azurerm.main
-<<<<<<< HEAD
-  count    = local.rg_exists ? 1 : 0
-=======
   count    = local.resource_group_exists ? 1 : 0
->>>>>>> 559786b4
   name     = split("/", var.infrastructure.resource_group.arm_id)[4]
 }
 
@@ -39,11 +35,7 @@
   provider = azurerm.main
   count    = length(var.dns_label) > 0 ? 1 : 0
   name     = var.dns_label
-<<<<<<< HEAD
-  resource_group_name = local.rg_exists ? (
-=======
   resource_group_name = local.resource_group_exists ? (
->>>>>>> 559786b4
     split("/", var.infrastructure.resource_group.arm_id)[4]) : (
     azurerm_resource_group.library[0].name
   )
