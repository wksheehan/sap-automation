--- conflicted
+++ resolved
@@ -354,10 +354,6 @@
 //Witness access key
 resource "azurerm_key_vault_secret" "deployer_keyvault_user_name" {
   provider     = azurerm.main
-<<<<<<< HEAD
-  count        = length(trimspace(local.deployer_keyvault_user_name)) > 0 ? 1 : 0
-=======
->>>>>>> 559786b4
   content_type = ""
   name         = "deployer-kv-name"
   value        = local.deployer_keyvault_user_name
