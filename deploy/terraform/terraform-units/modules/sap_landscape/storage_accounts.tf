--- conflicted
+++ resolved
@@ -21,14 +21,6 @@
   enable_https_traffic_only       = true
   min_tls_version                 = "TLS1_2"
   allow_nested_items_to_be_public = false
-<<<<<<< HEAD
-<<<<<<< HEAD
-=======
-
-
->>>>>>> 3056eb4e302e32f06350ec2255deebc6dec7525b
-=======
->>>>>>> c4e70102
 }
 
 resource "azurerm_storage_account_network_rules" "storage_bootdiag" {
