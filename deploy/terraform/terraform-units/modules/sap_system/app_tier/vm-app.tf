--- conflicted
+++ resolved
@@ -247,11 +247,7 @@
   disk_encryption_set_id = try(var.options.disk_encryption_set_id, null)
 
   zones = local.use_app_avset ? null : (
-<<<<<<< HEAD
-    upper(local.scs_ostype) == "LINUX" ? (
-=======
     upper(local.app_ostype) == "LINUX" ? (
->>>>>>> 22bc41fe
       [azurerm_linux_virtual_machine.app[local.app_data_disks[count.index].vm_index].zone]) : (
       [azurerm_windows_virtual_machine.app[local.app_data_disks[count.index].vm_index].zone]
     )
