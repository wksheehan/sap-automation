--- conflicted
+++ resolved
@@ -13,11 +13,9 @@
 variable "arm_client_id" {
   default = ""
 }
-<<<<<<< HEAD
 variable "app_registration_app_id" {}
 variable "cmdb_connection_string" {}
 variable "webapp_client_secret" {}
-=======
 
 variable "naming" {
   description = "naming convention"
@@ -88,5 +86,4 @@
 
 variable "agent_ado_url" {
   description = "If provided, contains the Url to the ADO repository"
-}
->>>>>>> 9501fc80
+}