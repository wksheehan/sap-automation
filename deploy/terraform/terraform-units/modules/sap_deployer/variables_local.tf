--- conflicted
+++ resolved
@@ -5,18 +5,6 @@
 #                                                                             # 
 ###############################################################################
 
-
-<<<<<<< HEAD
-variable "assign_subscription_permissions" {
-  description = "Assign permissions on the subscription"
-}
-
-variable "enable_purge_control_for_keyvaults" {
-  description = "Allow the deployment to control the purge protection"
-}
-
-variable "bootstrap" {}
-
 variable "use_private_endpoint" {
   default = false
 }
@@ -37,9 +25,6 @@
   default = false
 }
 
-// Set defaults
-=======
->>>>>>> 9501fc80
 locals {
 
   storageaccount_names = var.naming.storageaccount_names.DEPLOYER
