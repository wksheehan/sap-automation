--- conflicted
+++ resolved
@@ -122,9 +122,5 @@
 }
 
 output "webapp_url_base" {
-<<<<<<< HEAD
-  value = var.use_webapp ? (var.configure ? azurerm_app_service.webapp[0].name : "") : ""
-=======
   value = var.use_webapp ? (var.configure ? azurerm_windows_web_app.webapp[0].name : "") : ""
->>>>>>> 80d2f626
 }