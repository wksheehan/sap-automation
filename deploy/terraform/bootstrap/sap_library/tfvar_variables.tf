--- conflicted
+++ resolved
@@ -166,13 +166,13 @@
 variable "use_private_endpoint" {
   default = false
 }
-
-<<<<<<< HEAD
-variable "use_webapp" {
-  default = false
-=======
+  
 variable "name_overrride_file" {
   description = "If provided, contains a json formatted file defining the name overrides"
   default = ""
->>>>>>> e2630d9a
+}
+
+
+variable "use_webapp" {
+  default = false
 }