
locals {
  infrastructure = {
    environment = coalesce(var.environment, try(var.infrastructure.environment, ""))
    region      = coalesce(var.location, try(var.infrastructure.region, ""))
    codename    = try(var.codename, try(var.infrastructure.codename, ""))
    resource_group = {
      name   = try(coalesce(var.resourcegroup_name, try(var.infrastructure.resource_group.name, "")), "")
      arm_id = try(coalesce(var.resourcegroup_arm_id, try(var.infrastructure.resource_group.arm_id, "")), "")
    }
    tags = try(coalesce(var.resourcegroup_tags, try(var.infrastructure.tags, {})), {})

    vnets = {
      management = {
        name          = try(coalesce(var.management_network_name, try(var.infrastructure.vnets.management.name, "")), "")
        arm_id        = try(coalesce(var.management_network_arm_id, try(var.infrastructure.vnets.management.arm_id, "")), "")
        address_space = try(coalesce(var.management_network_address_space, try(var.infrastructure.vnets.management.address_space, "")), "")

        subnet_mgmt = {
          name   = try(coalesce(var.management_subnet_name, try(var.infrastructure.vnets.management.subnet_management.name, "")), "")
          arm_id = try(coalesce(var.management_subnet_arm_id, try(var.infrastructure.vnets.management.subnet_management.arm_id, "")), "")
          prefix = try(coalesce(var.management_subnet_address_prefix, try(var.infrastructure.vnets.management.subnet_management.prefix, "")), "")
          nsg = {
            name        = try(coalesce(var.management_subnet_nsg_name, try(var.infrastructure.vnets.management.nsg_mgmt.name, "")), "")
            arm_id      = try(coalesce(var.management_subnet_nsg_arm_id, try(var.infrastructure.vnets.management.nsg_mgmt.arm_id, "")), "")
            allowed_ips = try(coalesce(var.management_subnet_nsg_allowed_ips, try(var.management_subnet_nsg_arm_id, "")), [])
          }
        }
        subnet_fw = {
          arm_id = try(coalesce(var.management_firewall_subnet_arm_id, try(var.infrastructure.vnets.management.subnet_fw.arm_id, "")), "")
          prefix = try(coalesce(var.management_firewall_subnet_address_prefix, try(var.infrastructure.vnets.management.subnet_fw.prefix, "")), "")
        }
        subnet_bastion = {
          arm_id = var.bastion_subnet_arm_id
          prefix = var.bastion_subnet_address_prefix
        }
<<<<<<< HEAD
        
        subnet_cmdb = {
          arm_id = var.cmdb_subnet_arm_id
          prefix = var.cmdb_subnet_address_prefix
        }
=======
>>>>>>> e2630d9a
      }
    }
  }
  deployer = {
    size      = try(coalesce(var.deployer_size, try(var.deployers[0].size, "")), "Standard_D4ds_v4")
    disk_type = coalesce(var.deployer_disk_type, try(var.deployers[0].disk_type, ""))
    use_DHCP  = var.deployer_use_DHCP || try(var.deployers[0].use_DHCP, false)
    authentication = {
      type = coalesce(var.deployer_authentication_type, try(var.deployers[0].authentication.type, ""))
    }
    os = {
      source_image_id = try(coalesce(var.deployer_image.source_image_id, try(var.deployers[0].os.source_image_id, "")), "")
      publisher       = try(coalesce(var.deployer_image.publisher, try(var.deployers[0].os.publisher, "")), "")
      offer           = try(coalesce(var.deployer_image.offer, try(var.deployers[0].os.offer, "")), "")
      sku             = try(coalesce(var.deployer_image.sku, try(var.deployers[0].os.sku, "")), "")
      version         = try(coalesce(var.deployer_image.version, try(var.deployers[0].sku, "")), "")
    }
    private_ip_address = try(coalesce(var.deployer_private_ip_address, try(var.deployers[0].private_ip_address, "")),"")

    deployer_diagnostics_account_arm_id = var.deployer_diagnostics_account_arm_id
  }

  authentication = {
    username            = coalesce(var.deployer_authentication_username, try(var.authentication.username, ""))
    password            = try(coalesce(var.deployer_authentication_password, try(var.authentication.password, "")), "")
    path_to_public_key  = try(coalesce(var.deployer_authentication_path_to_public_key, try(var.authentication.path_to_public_key, "")), "")
    path_to_private_key = try(coalesce(var.deployer_authentication_path_to_private_key, try(var.authentication.path_to_private_key, "")), "")

  }
  key_vault = {
    kv_user_id     = try(coalesce(var.user_keyvault_id, try(var.key_vault.kv_user_id, "")), "")
    kv_prvt_id     = try(coalesce(var.automation_keyvault_id, try(var.key_vault.kv_prvt_id, "")), "")
    kv_sshkey_prvt = try(coalesce(var.deployer_private_key_secret_name, try(var.key_vault.kv_sshkey_prvt, "")), "")
    kv_sshkey_pub  = try(coalesce(var.deployer_public_key_secret_name, try(var.key_vault.kv_sshkey_pub, "")), "")
    kv_username    = try(coalesce(var.deployer_username_secret_name, try(var.key_vault.kv_username, "")), "")
    kv_pwd         = try(coalesce(var.deployer_password_secret_name, try(var.key_vault.kv_pwd, "")), "")

  }

  options = {
    enable_deployer_public_ip = var.deployer_enable_public_ip || try(var.options.enable_deployer_public_ip, false)
  }

  firewall_deployment          = try(var.firewall_deployment, false)
  firewall_rule_subnets        = try(var.firewall_rule_subnets, [])
  firewall_allowed_ipaddresses = try(var.firewall_allowed_ipaddresses, [])

  assign_subscription_permissions = try(var.assign_subscription_permissions, false)
}<|MERGE_RESOLUTION|>--- conflicted
+++ resolved
@@ -34,14 +34,10 @@
           arm_id = var.bastion_subnet_arm_id
           prefix = var.bastion_subnet_address_prefix
         }
-<<<<<<< HEAD
-        
         subnet_cmdb = {
           arm_id = var.cmdb_subnet_arm_id
           prefix = var.cmdb_subnet_address_prefix
         }
-=======
->>>>>>> e2630d9a
       }
     }
   }
