/*
Description:

  Example to deploy deployer(s) using local backend.
*/
module "sap_deployer" {
  source                             = "../../terraform-units/modules/sap_deployer/"
  infrastructure                     = local.infrastructure
  deployer                           = local.deployer
  options                            = local.options
  ssh-timeout                        = var.ssh-timeout
  authentication                     = local.authentication
  key_vault                          = local.key_vault
  naming                             = module.sap_namegenerator.naming
  firewall_deployment                = local.firewall_deployment
  assign_subscription_permissions    = local.assign_subscription_permissions
  bootstrap                          = false
  enable_purge_control_for_keyvaults = var.enable_purge_control_for_keyvaults
  arm_client_id                      = var.arm_client_id
  use_private_endpoint               = var.use_private_endpoint
  use_webapp                         = var.use_webapp
  configure                          = true
  tf_version                         = var.tf_version
<<<<<<< HEAD
  app_registration_app_id            = var.app_registration_app_id
  cmdb_connection_string             = var.cmdb_connection_string
  webapp_client_secret               = var.webapp_client_secret
=======
  bastion_deployment                 = var.bastion_deployment

>>>>>>> 443f8115
}

module "sap_namegenerator" {
  source               = "../../terraform-units/modules/sap_namegenerator"
  environment          = lower(local.infrastructure.environment)
  deployer_environment = lower(local.infrastructure.environment)
  location             = lower(local.infrastructure.region)
  codename             = lower(local.infrastructure.codename)
  management_vnet_name = coalesce(var.management_network_logical_name,local.vnet_mgmt_name_part)
  random_id            = module.sap_deployer.random_id
  deployer_vm_count    = local.deployer_vm_count
}
<|MERGE_RESOLUTION|>--- conflicted
+++ resolved
@@ -21,14 +21,10 @@
   use_webapp                         = var.use_webapp
   configure                          = true
   tf_version                         = var.tf_version
-<<<<<<< HEAD
   app_registration_app_id            = var.app_registration_app_id
   cmdb_connection_string             = var.cmdb_connection_string
   webapp_client_secret               = var.webapp_client_secret
-=======
   bastion_deployment                 = var.bastion_deployment
-
->>>>>>> 443f8115
 }
 
 module "sap_namegenerator" {
