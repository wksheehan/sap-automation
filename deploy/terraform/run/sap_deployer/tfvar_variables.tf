--- conflicted
+++ resolved
@@ -234,7 +234,6 @@
   default = ""
 }
 
-<<<<<<< HEAD
 /*
 This block describes the variables for use with the web app and cosmos db
 */
@@ -262,9 +261,11 @@
 }
 
 variable "cmdb_subnet_address_prefix" {
-=======
+  default = ""
+}
+
+  
 variable "name_overrride_file" {
   description = "If provided, contains a json formatted file defining the name overrides"
->>>>>>> e2630d9a
-  default = ""
-}+  default = ""
+}
