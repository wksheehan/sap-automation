# /*---------------------------------------------------------------------------8
# |                                                                            |
# |                       Prepare for SAP APP Install                          |
# |                                                                            |
# +------------------------------------4--------------------------------------*/
---

- hosts:                               localhost
  name:                                Get SAP Password from KeyVault
  gather_facts:                        false
  vars_files:
    - vars/ansible-input-api.yaml                               # API Input template with defaults
  tasks:

    - name:                            Create Progress folder
      ansible.builtin.file:
        path:                          "{{ _workspace_directory }}/.progress"
        state:                         directory
        mode:                          0755

    - name:                            Remove app-install-done flag
      ansible.builtin.file:
        path:                          "{{ _workspace_directory }}/.progress/app-install-done"
        state:                          absent

    - name:                            Include 0.1 passwords role
      ansible.builtin.include_role:
        name:                          roles-misc/0.1-passwords
        public:                        true
      tags:
        - 0.1-passwords

    - name:                            Initialize tier
      ansible.builtin.set_fact:
        tier:                          app

    - name:                            Run the sap-installation-media-storage-details role
      include_role:
        name:                          roles-misc/0.3.sap-installation-media-storage-details
        public:                        true
      vars:
        tier:                          app
      tags:
        - kv-sap-installation-media-storage-details

# /*---------------------------------------------------------------------------8
# |                                                                            |
# |                       Playbook for SAP OS USERS and Groups Creation        |
# |                                                                            |
# +------------------------------------4--------------------------------------*/

- hosts:                               "{{ sap_sid|upper }}_APP"
  
  name:                                SAP Generic OS Groups and User Creation
<<<<<<< HEAD
  serial:                               1
  remote_user:                         "{{ orchestration_ansible_user }}"                
=======
  serial:                              1
  become:                              true
  become_user:                         root
>>>>>>> 41defa57
  gather_facts:                        true
  vars_files:
    - vars/ansible-input-api.yaml                               # API Input template with defaults

  tasks:

    - name:                            Set 'app' tier facts
      ansible.builtin.set_fact:
        tier:                          generic                                     # SAP Install phase: APP - Application Server
<<<<<<< HEAD
        # main_password:                 "{{ hostvars.localhost.sap_password }}"
        # sapbits_location_base_path:    "{{ hostvars.localhost.sapbits_location_base_path }}"
        # sapbits_sas_token:             "{{ hostvars.localhost.sapbits_sas_token }}"

    - name:                            Generic Users and Groups for SAP Installation
      ansible.builtin.include_role:
        name:                          roles-sap-os/2.5-sap-users/user_nw.yaml
=======
        main_password:                 "{{ hostvars.localhost.sap_password }}"
        sapbits_location_base_path:    "{{ hostvars.localhost.sapbits_location_base_path }}"
        sapbits_sas_token:             "{{ hostvars.localhost.sapbits_sas_token }}"

    - name:                            Generic Users and Groups for SAP Installation
      ansible.builtin.include_role:
        name:                          roles-sap-os/2.5-sap-users
        tasks_from:                    user_nw.yaml
      vars:
        tier:                          generic
        main_password:                 "{{ hostvars.localhost.sap_password }}"
        sapbits_location_base_path:    "{{ hostvars.localhost.sapbits_location_base_path }}"
        sapbits_sas_token:             "{{ hostvars.localhost.sapbits_sas_token }}"
>>>>>>> 41defa57
      tags:
        - 2.5-sap-users

# /*---------------------------------------------------------------------------8
# |                                                                            |
# |                       Playbook for SAP APP Install                         |
# |                                                                            |
# +------------------------------------4--------------------------------------*/


- hosts:                               "{{ sap_sid|upper }}_APP"

  name:                                SAP Installation - APP
  serial:                              1                                        # Cause App Servers to install sequentially
  remote_user:                         "{{ orchestration_ansible_user }}"
  become:                              true
  become_user:                         root
  gather_facts:                        true
  vars_files:
    - vars/ansible-input-api.yaml                                               # API Input template with defaults


  tasks:
# -------------------------------------+---------------------------------------8
#
# Build the list of tasks to be executed in order here.
#
# -------------------------------------+---------------------------------------8
    - name:                            Set 'app' tier facts
      ansible.builtin.set_fact:
        tier:                          app                                     # SAP Install phase: APP - Application Server
        main_password:                 "{{ hostvars.localhost.sap_password }}"
        sapbits_location_base_path:    "{{ hostvars.localhost.sapbits_location_base_path }}"
        sapbits_sas_token:             "{{ hostvars.localhost.sapbits_sas_token }}"
        file_path:                     "{% if scs_high_availability %}INSTALL/HA/ABAP/APPX{% else %}INSTALL/DISTRIBUTED/ABAP/APPS{% endif %}"

    - block:
        - name:                        Include 2.6-sap-mounts role
          ansible.builtin.include_role:
            name:                      roles-sap-os/2.6-sap-mounts
      tags:
        - 2.6-sap-mounts

    - block:
        - name:                        Include 5.3-app-install
          ansible.builtin.include_role:
            name:                      roles-sap/5.3-app-install
        - name:                        "APP Installation Playbook: - Create app-install-done flag"
          delegate_to:                 localhost
          ansible.builtin.file:
            path:                      "{{ _workspace_directory }}/.progress/app-install-done"
            state:                     touch
            mode:                      0755
          when:                    
            - app_installation.rc is defined
            - app_installation.rc == 0
      always:
        - name:                        Get the error lines
          ansible.builtin.set_fact:
            error_lines:               "{{ error_lines | default([]) + [item] }}"
          with_items:                  "{{ app_installation.stdout_lines }}"
          when:
            - app_installation.stdout_lines is defined
            - '"ERROR" in item'

        - name:                        Include 7.0.0-post-install role
          ansible.builtin.include_role:
            name:                      roles-sap/7.0.0-post-install
          vars:
            suffix:                    "_APP"
            prefix:                    "{{ app_bom_id.replace('.','/').replace('/ABAP','').split(':')[1] }}"
            path:                      "{{ file_path }}"
            tier:                      'app'

        - name:                    Errors from APP installation
          ansible.builtin.debug:
            msg:                   "{{ error_lines }}"
          when:
            - error_lines is defined


      tags:
        - 5.3-app-install


...
# /*---------------------------------------------------------------------------8
# |                                    END                                     |
# +------------------------------------4--------------------------------------*/<|MERGE_RESOLUTION|>--- conflicted
+++ resolved
@@ -52,14 +52,9 @@
 - hosts:                               "{{ sap_sid|upper }}_APP"
   
   name:                                SAP Generic OS Groups and User Creation
-<<<<<<< HEAD
-  serial:                               1
-  remote_user:                         "{{ orchestration_ansible_user }}"                
-=======
   serial:                              1
   become:                              true
   become_user:                         root
->>>>>>> 41defa57
   gather_facts:                        true
   vars_files:
     - vars/ansible-input-api.yaml                               # API Input template with defaults
@@ -69,15 +64,6 @@
     - name:                            Set 'app' tier facts
       ansible.builtin.set_fact:
         tier:                          generic                                     # SAP Install phase: APP - Application Server
-<<<<<<< HEAD
-        # main_password:                 "{{ hostvars.localhost.sap_password }}"
-        # sapbits_location_base_path:    "{{ hostvars.localhost.sapbits_location_base_path }}"
-        # sapbits_sas_token:             "{{ hostvars.localhost.sapbits_sas_token }}"
-
-    - name:                            Generic Users and Groups for SAP Installation
-      ansible.builtin.include_role:
-        name:                          roles-sap-os/2.5-sap-users/user_nw.yaml
-=======
         main_password:                 "{{ hostvars.localhost.sap_password }}"
         sapbits_location_base_path:    "{{ hostvars.localhost.sapbits_location_base_path }}"
         sapbits_sas_token:             "{{ hostvars.localhost.sapbits_sas_token }}"
@@ -91,7 +77,6 @@
         main_password:                 "{{ hostvars.localhost.sap_password }}"
         sapbits_location_base_path:    "{{ hostvars.localhost.sapbits_location_base_path }}"
         sapbits_sas_token:             "{{ hostvars.localhost.sapbits_sas_token }}"
->>>>>>> 41defa57
       tags:
         - 2.5-sap-users
 
