--- conflicted
+++ resolved
@@ -104,15 +104,11 @@
       ansible.builtin.debug:
         var:                           hana_installation
         verbosity:                     2
-<<<<<<< HEAD
-      when:                            hana_installation is defined
-=======
 
     - name:                            "SAP HANA: Installation results"
       ansible.builtin.debug:
         var:                           hana_installation
       when:                            hana_installation.rc > 0
->>>>>>> 2fbf0722
 
     - name:                            "SAP HANA: remove install password file"
       ansible.builtin.file:
@@ -124,11 +120,7 @@
         path:                          "{{ dir_params }}/hdbserver_{{ ansible_hostname }}_{{ sap_sid }}_install.rsp"
         state:                         absent
 
-<<<<<<< HEAD
-    - name:                            "Create backup folder"
-=======
     - name:                            "SAP HANA: Create backup folder"
->>>>>>> 2fbf0722
       ansible.builtin.file:
         path:                          "/hana/backup"
         state:                         directory
@@ -136,11 +128,7 @@
         owner:                         "{{ db_sid | lower }}adm"
         mode:                          0755
 
-<<<<<<< HEAD
-    - name:                            "HANA Install: flag"
-=======
     - name:                            "SAP HANA: HANA Install: flag"
->>>>>>> 2fbf0722
       ansible.builtin.file:
         path:                          /etc/sap_deployment_automation/sap_deployment_hdb.txt
         state:                         touch
