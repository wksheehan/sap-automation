# /*---------------------------------------------------------------------------8
# |                                                                            |
# |                Perform the SAP DB Instance installation                    |
# |                  SAP: Register BOM                                         |
# |                  create .params directory                                  |
# |                  deploy db install template                                |
# |                  deploy hdblcm password file                               |
# |                                                                            |
# +------------------------------------4--------------------------------------*/

---

- name:                                "SAP HANA: Create run flag directory"
  ansible.builtin.file:
    path:                              /etc/sap_deployment_automation
    state:                             directory
    mode:                              0755

- name:                                "SAP HANA: Install reset"
  ansible.builtin.file:
    path:                              /etc/sap_deployment_automation/sap_deployment_hdb.txt
    state:                             absent
  when: reinstall

- name:                                "SAP HANA: check if installed"
  ansible.builtin.stat:
    path:                              /etc/sap_deployment_automation/sap_deployment_hdb.txt
  register:                            hana_installed

- name:                                "HANA Install"
  block:

# +------------------------------------4--------------------------------------*/
    - name:                            "SAP HANA: Set dir_params fact"
      ansible.builtin.set_fact:
        dir_params:                    "{{ tmp_directory }}/.params"

#   0x) Create hidden directory for parameter files
    - name:                            "SAP HANA: Create hidden directory"
      ansible.builtin.file:
        path:                          "{{ item.path }}"
        state:                         directory
        mode:                          '{{ item.mode }}'
      loop:
        - { state: 'directory', mode: '0755', path: '{{ dir_params }}' }


    - name:                            "SAP HANA: Set BOM facts"
      ansible.builtin.set_fact:
        sap_inifile:                   "hdbserver_{{ ansible_hostname }}_{{ sap_sid }}_install.rsp"
        sap_inifile_template:          "HANA_2_00_055_v1_install.rsp.j2"

    - name:                            "SAP HANA: remove install response file"
      ansible.builtin.file:
        path:                          "{{ dir_params }}/{{ sap_inifile }}"
        state:                         absent

    - name:                            "SAP HANA: Include roles-sap/3.3.1-bom-utility role"
      ansible.builtin.include_role:
        name:                          roles-sap/3.3.1-bom-utility
        tasks_from:                    bom-template
  # Template parameter mapping
      vars:
        bom_name:                      "{{ bom_base_name }}"
        always_upload_jinja_templates: false
        task_prefix:                   "SAP HANA: "
        _rsp_component_root:           "../COMPONENTS"
        _rsp_components:               "all"
        _rsp_sapmnt:                   "/hana/shared"                              # Default Value
        _rsp_hostname:                 "{{ ansible_hostname }}"            # TODO: needs to be tested with HA and scale out
        _rsp_sid:                      "{{ db_sid|upper }}"
        _rsp_number:                   "{{ hdb_instance_number }}"
        _rsp_system_usage:             "custom"
<<<<<<< HEAD
        main_password:                 "{{ db_pwd }}"
        param_directory:               "{{ dir_params }}"

    - name:                            "SAP HANA: Progress"
      ansible.builtin.debug:
        msg:                           "Start HANA Installation"
=======
>>>>>>> 91de4e16

    - name:                            "SAP HANA: Execute hdblcm on {{ ansible_hostname }}"
      ansible.builtin.command:         ./hdblcm --batch --action=install  --configfile='{{ dir_params }}/{{ sap_inifile }}'
      args:
        chdir:                         "{{ target_media_location }}/CD_HDBSERVER/SAP_HANA_DATABASE"
        creates:                       /etc/sap_deployment_automation/sap_deployment_hdb.txt
      register:                        hana_installation
      failed_when:                     hana_installation.rc > 0

    - name:                            "SAP HANA: Installation results"
      ansible.builtin.debug:
        msg:
          - "HANA Installation failed"
          - "HDBLCM output: {{ hana_installation }}"
      when:
        - hana_installation.rc is defined
        - hana_installation.rc > 0

    - name:                            "SAP HANA: Installation results"
      ansible.builtin.debug:
        msg:                           "HANA Installation succeeded"
      when:
        - hana_installation.rc is defined
        - hana_installation.rc == 0

    - name:                            "SAP HANA: remove install response file"
      ansible.builtin.file:
        path:                          "{{ dir_params }}/{{ sap_inifile }}"
        state:                         absent

    - name:                            "SAP HANA: Create backup folder"
      ansible.builtin.file:
        path:                          "/hana/backup"
        state:                         directory
        group:                         sapsys
        owner:                         "{{ db_sid | lower }}adm"
        mode:                          0755

    - name:                            "SAP HANA: HANA Install: flag"
      ansible.builtin.file:
        path:                          /etc/sap_deployment_automation/sap_deployment_hdb.txt
        state:                         touch
        mode:                          0755

  when:
    - not hana_installed.stat.exists

- name:                                "HANA Install status"
  block:

    - name:                            "HANA Install status"
      ansible.builtin.debug:
        msg:                           "HANA is already installed"

    - name:                            "HANA: - return value"
      ansible.builtin.set_fact:
        hana_already_installed:         true

    - name:                            "SAP HANA: Create backup folder"
      ansible.builtin.file:
        path:                          "/hana/backup"
        state:                         directory
        group:                         sapsys
        owner:                         "{{ db_sid | lower }}adm"
        mode:                          0755
  when:
    -  hana_installed.stat.exists

...
# /*---------------------------------------------------------------------------8
# |                                   END                                      |
# +------------------------------------4--------------------------------------*/<|MERGE_RESOLUTION|>--- conflicted
+++ resolved
@@ -71,15 +71,11 @@
         _rsp_sid:                      "{{ db_sid|upper }}"
         _rsp_number:                   "{{ hdb_instance_number }}"
         _rsp_system_usage:             "custom"
-<<<<<<< HEAD
-        main_password:                 "{{ db_pwd }}"
         param_directory:               "{{ dir_params }}"
 
     - name:                            "SAP HANA: Progress"
       ansible.builtin.debug:
         msg:                           "Start HANA Installation"
-=======
->>>>>>> 91de4e16
 
     - name:                            "SAP HANA: Execute hdblcm on {{ ansible_hostname }}"
       ansible.builtin.command:         ./hdblcm --batch --action=install  --configfile='{{ dir_params }}/{{ sap_inifile }}'
