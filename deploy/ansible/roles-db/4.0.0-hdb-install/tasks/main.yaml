# /*---------------------------------------------------------------------------8
# |                                                                            |
# |                Perform the SAP DB Instance installation                    |
# |                  SAP: Register BOM                                         |
# |                  create .params directory                                  |
# |                  deploy db install template                                |
# |                  deploy hdblcm password file                               |
# |                                                                            |
# +------------------------------------4--------------------------------------*/

---

- name:                                "SAP HANA: Create run flag directory"
  ansible.builtin.file:
    path:                              /etc/sap_deployment_automation
    state:                             directory
    mode:                              0755

- name:                                "SAP HANA: Install reset"
  ansible.builtin.file:
    path:                              /etc/sap_deployment_automation/sap_deployment_hdb.txt
    state:                             absent
  when: reinstall

- name:                                "SAP HANA: check if installed"
  ansible.builtin.stat:
    path:                              /etc/sap_deployment_automation/sap_deployment_hdb.txt
  register:                            hana_installed

- name:                                "HANA Install"
  block:

# +------------------------------------4--------------------------------------*/
    - name:                            "SAP HANA: Set dir_params fact"
      ansible.builtin.set_fact:
        dir_params:                    "{{ target_media_location }}/.params"

#   0x) Create hidden directory for parameter files
    - name:                            "SAP HANA: Create hidden directory"
      ansible.builtin.file:
        path:                          "{{ item.path }}"
        state:                         directory
        mode:                          '{{ item.mode }}'
      loop:
        - { state: 'directory', mode: '0755', path: '{{ target_media_location }}' }
        - { state: 'directory', mode: '0755', path: '{{ dir_params }}' }

    #   SAP HANA: debug hdblcm password file
    - name:                            "SAP HANA: debug hdblcm password file"
      ansible.builtin.debug:
        msg:
          - "FILE: {{ dir_params }}/hdbserver_{{ ansible_hostname }}_{{ sap_sid }}_passwords.xml"
        verbosity:                     2

#   SAP HANA: deploy hdblcm password file
    - name:                            "SAP HANA: deploy hdblcm password file"
      ansible.builtin.template:
        src:                           HANA_2_00_055_v1_install.rsp.xml.j2
        dest:                          "{{ dir_params }}/hdbserver_{{ ansible_hostname }}_{{ sap_sid }}_passwords.xml"
        mode:                          0644
        force:                         true

      # Template parameter mapping
      vars:
        pwd_os_root:                   "***"                                       # Not used at this time
        pwd_os_sapadm:                 "{{ main_password }}"
        pwd_master:                    "{{ main_password }}"
        pwd_os_sidadm:                 "{{ main_password }}"
        pwd_hdb_system:                "{{ main_password }}"
        pwd_lss_user:                  "***"                                       # Not used at this time
        pwd_lss_backup:                "***"                                       # Not used at this time
        pwd_streaming_cluster_manager: "***"                                       # Not used at this time
        pwd_ase_user:                  "***"                                       # Not used at this time
        pwd_org_manager:               "***"                                       # Not used at this time

#   SAP HANA: deploy hdblcm install response file
    - name:                            "SAP HANA: deploy hdblcm install response file"
      ansible.builtin.template:
        src:                           HANA_2_00_055_v1_install.rsp.j2
        dest:                          "{{ dir_params }}/hdbserver_{{ ansible_hostname }}_{{ sap_sid }}_install.rsp"
        mode:                          0644
        force:                         true
  # Template parameter mapping
      vars:
        _rsp_component_root:           "../COMPONENTS"
        _rsp_components:               "all"
        _rsp_sapmnt:                   "/hana/shared"                              # Default Value
        _rsp_hostname:                 "{{ ansible_hostname }}"            # TODO: needs to be tested with HA and scale out
        _rsp_sid:                      "{{ db_sid|upper }}"
        _rsp_number:                   "{{ hdb_instance_number }}"
        _rsp_system_usage:             "custom"
        main_password:                 " {{ main_password }}"

    - name:                            "SAP HANA: Execute hdblcm on {{ ansible_hostname }}"
      ansible.builtin.command:         ./hdblcm --batch --action=install  --configfile='{{ dir_params }}/hdbserver_{{ ansible_hostname }}_{{ sap_sid }}_install.rsp'
      args:
        chdir:                         "{{ target_media_location }}/CD_HDBSERVER/SAP_HANA_DATABASE"
        creates:                       /etc/sap_deployment_automation/sap_deployment_hdb.txt
      register:                        hana_installation
      failed_when:                     hana_installation.rc > 0

    - name:                            "SAP HANA: Installation results"
      ansible.builtin.debug:
        msg:
          - "HANA Installation failed"
          - "HDBLCM output: {{ hana_installation }}"
      when:
        - hana_installation.rc is defined
        - hana_installation.rc > 0

    - name:                            "SAP HANA: Installation results"
      ansible.builtin.debug:
        msg:                           "HANA Installation succeeded"
<<<<<<< HEAD
      when:                            
       - hana_installation.rc is defined
       - hana_installation.rc == 0
=======
      when:
        - hana_installation.rc is defined
        - hana_installation.rc == 0
>>>>>>> 69ca4fd2

    - name:                            "SAP HANA: remove install password file"
      ansible.builtin.file:
        path:                          "{{ dir_params }}/hdbserver_{{ ansible_hostname }}_{{ sap_sid }}_passwords.xml"
        state:                         absent

    - name:                            "SAP HANA: remove install response file"
      ansible.builtin.file:
        path:                          "{{ dir_params }}/hdbserver_{{ ansible_hostname }}_{{ sap_sid }}_install.rsp"
        state:                         absent

    - name:                            "SAP HANA: Create backup folder"
      ansible.builtin.file:
        path:                          "/hana/backup"
        state:                         directory
        group:                         sapsys
        owner:                         "{{ db_sid | lower }}adm"
        mode:                          0755

    - name:                            "SAP HANA: HANA Install: flag"
      ansible.builtin.file:
        path:                          /etc/sap_deployment_automation/sap_deployment_hdb.txt
        state:                         touch
        mode:                          0755

  when:
    - not hana_installed.stat.exists


- name:                                "HANA Install status"
  block:
<<<<<<< HEAD
    
    - name:                            "HANA Install status"
      ansible.builtin.debug:
        msg:                           "HANA is already installed"
    
    - name:                            "HANA: - return value"
      ansible.builtin.set_fact:
        hana_already_installed:         true     
=======

    - name:                            "HANA Install status"
      ansible.builtin.debug:
        msg:                           "HANA is already installed"

    - name:                            "HANA: - return value"
      ansible.builtin.set_fact:
        hana_already_installed:         true
>>>>>>> 69ca4fd2
  when:
    -  hana_installed.stat.exists

...
# /*---------------------------------------------------------------------------8
# |                                   END                                      |
# +------------------------------------4--------------------------------------*/<|MERGE_RESOLUTION|>--- conflicted
+++ resolved
@@ -111,15 +111,9 @@
     - name:                            "SAP HANA: Installation results"
       ansible.builtin.debug:
         msg:                           "HANA Installation succeeded"
-<<<<<<< HEAD
-      when:                            
-       - hana_installation.rc is defined
-       - hana_installation.rc == 0
-=======
       when:
         - hana_installation.rc is defined
         - hana_installation.rc == 0
->>>>>>> 69ca4fd2
 
     - name:                            "SAP HANA: remove install password file"
       ansible.builtin.file:
@@ -151,16 +145,6 @@
 
 - name:                                "HANA Install status"
   block:
-<<<<<<< HEAD
-    
-    - name:                            "HANA Install status"
-      ansible.builtin.debug:
-        msg:                           "HANA is already installed"
-    
-    - name:                            "HANA: - return value"
-      ansible.builtin.set_fact:
-        hana_already_installed:         true     
-=======
 
     - name:                            "HANA Install status"
       ansible.builtin.debug:
@@ -169,7 +153,6 @@
     - name:                            "HANA: - return value"
       ansible.builtin.set_fact:
         hana_already_installed:         true
->>>>>>> 69ca4fd2
   when:
     -  hana_installed.stat.exists
 
