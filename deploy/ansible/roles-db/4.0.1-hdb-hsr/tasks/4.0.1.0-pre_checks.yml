--- conflicted
+++ resolved
@@ -51,16 +51,11 @@
     dest:                              /tmp/{{ ansible_hostname }}-id_rsa.pub
     flat:                              true
 
-<<<<<<< HEAD
-- name:                                HSR - Check that HANA was installed successfully and is running normally
-  import_tasks:                       ../../../roles-misc/0.4-helpers/tasks/04.01-start_hana.yml
-=======
 - name:                                "HANA HSR: - Check that HANA was installed successfully and is running normally"
   import_tasks:                        ../../../roles-misc/0.4-helpers/tasks/04.01-start_hana.yml
 
 - name:                                "HANA HSR: - Check whether replication has already been set up"
   become_user:                         "{{ db_sid_admin_user }}"
->>>>>>> 41defa57
   become:                              true
   ansible.builtin.command:             hdbnsutil -sr_state
   register:                            hana_replication_status
