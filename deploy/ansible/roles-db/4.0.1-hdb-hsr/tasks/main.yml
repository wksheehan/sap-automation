--- conflicted
+++ resolved
@@ -39,11 +39,6 @@
 
     - name:                            "HANA HSR: - HSR Set Runtime facts"
       import_tasks:                    4.0.1.1-set_runtime_path_facts.yml
-<<<<<<< HEAD
-    
-=======
-
->>>>>>> 69ca4fd2
     - name:                            "HANA HSR: - Copy Keys"
       import_tasks:                    4.0.1.3-copy_ssfs_keys.yml
 
