--- conflicted
+++ resolved
@@ -24,11 +24,7 @@
       path:         download_basket
       url:          https://softwaredownloads.sap.com/file/0020000000520352022
 
-<<<<<<< HEAD
-# v2_00_061 Revision 2.00.061.0 (SPS06) for HANA DB 2.0
-=======
     # v2_00_061 Revision 2.00.061.0 (SPS06) for HANA DB 2.0
->>>>>>> 81e3a2b8
     - name:         HANA Server
       archive:      IMDB_SERVER20_061_0-80002031.SAR
       checksum:     c30944dc57d932f5f2b5f1feb409937d9dbb773d196c67e06142736976b79317
