---
name:    'SWPM20SP11'
target:  'SWPM20SP11'
version: 11.5

materials:

  media:
    # SWPM
<<<<<<< HEAD
    - name:         "Patch 4 for SWPM 2.0 SP11 ; OS: Linux on x86_64 64bit"
      archive:      SWPM20SP11_4-80003424.SAR
      checksum:     242f2ab26e852304805af6de78717d116a72bae1eb25df7a73df2c67e5c1db2b
=======
    - name:         "Patch 3 for SWPM 2.0 SP11 ; OS: Linux on x86_64 64bit"
      archive:      SWPM20SP11_5-80003424.SAR
      checksum:     d71d4b9a1db83c5146f6568c194c5f604d65e09a577446a5fef2c513bdb701a4
>>>>>>> 76b70418
      extract:      true
      extractDir:   SWPM
      creates:      SIGNATURE.SMF
      url:          https://softwaredownloads.sap.com/file/0020000000666402022<|MERGE_RESOLUTION|>--- conflicted
+++ resolved
@@ -7,15 +7,9 @@
 
   media:
     # SWPM
-<<<<<<< HEAD
-    - name:         "Patch 4 for SWPM 2.0 SP11 ; OS: Linux on x86_64 64bit"
-      archive:      SWPM20SP11_4-80003424.SAR
-      checksum:     242f2ab26e852304805af6de78717d116a72bae1eb25df7a73df2c67e5c1db2b
-=======
-    - name:         "Patch 3 for SWPM 2.0 SP11 ; OS: Linux on x86_64 64bit"
+    - name:         "Patch 5 for SWPM 2.0 SP11 ; OS: Linux on x86_64 64bit"
       archive:      SWPM20SP11_5-80003424.SAR
       checksum:     d71d4b9a1db83c5146f6568c194c5f604d65e09a577446a5fef2c513bdb701a4
->>>>>>> 76b70418
       extract:      true
       extractDir:   SWPM
       creates:      SIGNATURE.SMF
