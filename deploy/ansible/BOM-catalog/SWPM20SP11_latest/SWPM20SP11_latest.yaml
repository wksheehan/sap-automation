--- conflicted
+++ resolved
@@ -7,15 +7,9 @@
 
   media:
     # SWPM
-<<<<<<< HEAD
-    - name:         "Patch 5 for SWPM 2.0 SP11 ; OS: Linux on x86_64 64bit"
-      archive:      SWPM20SP11_5-80003424.SAR
-      checksum:     d71d4b9a1db83c5146f6568c194c5f604d65e09a577446a5fef2c513bdb701a4
-=======
     - name:         "Patch 6 for SWPM 2.0 SP11 ; OS: Linux on x86_64 64bit"
       archive:      SWPM20SP11_6-80003424.SAR
       checksum:     db7d2d41945775b462a9be14b81c56b9f21fe8459a3c595e56b36bda8947c68e
->>>>>>> 61386f65
       extract:      true
       extractDir:   SWPM
       creates:      SIGNATURE.SMF
