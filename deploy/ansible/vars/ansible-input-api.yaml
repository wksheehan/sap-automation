---

# API Input template with defaults

# OS Config Settings variables
chrony_pool:                  ""
chrony_servers:               []
timezone:                     "Etc/GMT"

# BoM Processing variables
sapbits_bom_files:            "sapfiles"                                                # Default
target_media_location:        "/usr/sap/install"                                        # Default
download_directory:           "/mnt/downloads"
check_storage_account:        true

always_upload_jinja_templates: true

# SAP Configuration for templates and install
aas_hostname:                 ""
aas_instance_number:          ""
sap_sid:                      ""                                                        # REQUIRED - SAP Install
download_basket_dir:          "{{ target_media_location }}/download_basket"
hdb_hostname:                 ""
db_sid:                       "XDB"                                                     # Default
hdb_instance_number:          "00"                                                      # Default
hana_schema:                  "SAPHANADB"
pas_hostname:                 ""
pas_instance_number:          "00"
web_instance_number:          "00"
password_hana_system:         ""
main_password:                ""                                                        # SAP Install
sap_fqdn:                     ""                                                        # SAP Install
sapadm_uid:                   2100
sapinst_gid:                  2001
sapsys_gid:                   2000

tmp_directory:                "/tmp"
<<<<<<< HEAD
=======
url_internet:                 "http://www.github.com"                                   # URL to use for internet access checks"
>>>>>>> 81e3a2b8

# Oracle specific parameters
ora_sid:                      "ORA"
dba_gid:                      3000
oper_gid:                     3001
asmoper_gid:                  3002
asmadmin_gid:                 3003
asmdba_gid:                   3004
oinstall_gid:                 3005
orasid_uid:                   3000
oracle_uid:                   3001
hdbshm_gid:                   2002
observer_uid:                 4000
scs_hostname:                 ""
scs_instance_number:          "00"                                                      # SAP Install
ers_instance_number:          "02"
app_instance_number:          "00"
sidadm_uid:                   2000
hdbadm_uid:                   2200
scs_lb_ip:                    ""                                                        # SAP HA
db_lb_ip:                     ""                                                        # SAP HA
reinstall:                    false                                                     # Provide a way to override the idempotency flags for SAP tasks
ora_release:                  19
ora_version:                  19.0.0
ora_compatible:               19.0.0.0.0
orchestration_ansible_user:   azureadm
PLATFORM:                     ""
platform:                     ""

password_cockpit_admin:       ""
password_db_systemdb:         ""
password_ha_db_cluster:       ""
password_os_sapadm:           ""
password_os_sidadm:           ""
password_db_xsa_admin:        ""

download_templates:           false
prometheus:                   false                                                      # Install Prometheus Monitoring Agent

# Keyvault
deployer_kv_name_secret:      "deployer-kv-name"                                         # Name of secret containing the deployer keyvault name in the workload zone keyvault
sapbits_location_secret:      "sapbits-location-base-path"                               # Name of secret containing the SAP Binaries storage account container URL
sapbits_sas_token_secret:     "sapbits-sas-token"                                        # Name of secret containing the SAP Binaries storage account SAS token

# NFS
NFS_provider:                 "NONE"

sap_swap:
  - { tier: 'scs',  swap_size_mb: '4096' }
  - { tier: 'ers',  swap_size_mb: '4096' }
  - { tier: 'pas',  swap_size_mb: '20480' }
  - { tier: 'app',  swap_size_mb: '20480' }
  - { tier: 'web',  swap_size_mb: '4096' }
  - { tier: 'hana', swap_size_mb: '2048' }
  - { tier: 'oracle', swap_size_mb: '20480' }
  - { tier: 'oracle-asm', swap_size_mb: '20480' }
  - { tier: 'oracle-multi-sid', swap_size_mb: '20480' }
  - { tier: 'observer', swap_size_mb: '2048' }

...<|MERGE_RESOLUTION|>--- conflicted
+++ resolved
@@ -35,10 +35,7 @@
 sapsys_gid:                   2000
 
 tmp_directory:                "/tmp"
-<<<<<<< HEAD
-=======
 url_internet:                 "http://www.github.com"                                   # URL to use for internet access checks"
->>>>>>> 81e3a2b8
 
 # Oracle specific parameters
 ora_sid:                      "ORA"
