# /*---------------------------------------------------------------------------8
# |                                                                            |
# |             SAP: Register BOM                                              |
# |         SAP SCS: deploy SCS Parameter file install template                |
# |         SAP SCS: Install                                                   |
# |                                                                            |
# +------------------------------------4--------------------------------------*/

---

- name:                                "SCS HA Install: Set BOM facts"
  ansible.builtin.set_fact:
    sap_inifile:                       "{{ bom_base_name }}-scsha-{{ ansible_hostname }}.params"
    sap_inifile_template:              "{{ bom_base_name }}-scsha-inifile-param.j2"

- name:                                "SCS HA Install: Create run flag directory"
  ansible.builtin.file:
    path:                              /etc/sap_deployment_automation
    state:                             directory
    mode:                              0755

- name:                                "SCS HA Install: reset"
  ansible.builtin.file:
    path:                              /etc/sap_deployment_automation/sap_deployment_scs.txt
    state:                             absent
  when:                                reinstall

- name:                                "SCS HA Install: check if installed"
  ansible.builtin.stat:
    path:                              /etc/sap_deployment_automation/sap_deployment_scs.txt
  register:                            scs_installed
  when:                                node_tier == 'scs'

# Returns bom object
- name:                                "SCS HA Install: Register BoM"
  ansible.builtin.include_role:
    name:                              roles-sap/3.3.1-bom-utility
    tasks_from:                        bom-register
  vars:
    bom_name:                          "{{ bom_base_name }}"
    task_prefix:                       "SCS HA Install: "

- name:                                "SCS HA Install: Register BoM templates"
  ansible.builtin.include_role:
    name:                              roles-sap/3.3.1-bom-utility
    tasks_from:                        bom-template
  vars:
    task_prefix:                       "SCS HA Install: "
    always_upload_jinja_templates:     false
    bom_name:                          "{{ bom_base_name }}"
    sap_cd_package_cd1:
    sap_cd_package_cd2:
    sap_cd_package_cd3:
    sap_cd_package_cd4:
    sap_cd_package_cd5:
    sap_cd_package_hdbclient:
    sap_ciInstanceNumber:
    app_instance_number:
    sap_ciDialogWPNumber:
    sap_ciBtcWPNumber:
    sap_installSAPHostAgent:
    sap_profile_dir:
    sap_scs_hostname:                  "{{ scs_virtual_hostname }}" # "{{ query('inventory_hostnames', '{{ sap_sid|upper }}_SCS') | first }}"
    sap_db_hostname:
    sap_ciVirtualHostname:
    sap_appVirtualHostname:
  tags:
    - skip_ansible_lint


- name:                                "SCS HA Install: check if installed"
  ansible.builtin.debug:
    msg:                               "SCS HA Install flag: {{ scs_installed }}"
    verbosity:                         2

- name:                                "SCS HA Install: register variables"
  ansible.builtin.set_fact:
    scs_bom_id:                        "{{ bom.product_ids.scs_ha }}"
    public:                            true

- name:                                "SCS HA Install"
  block:

    - name:                            "SCS HA Install: install variables"
      ansible.builtin.debug:
        msg:
          - "INIFILE:    {{ sap_inifile }}"
          - "PRODUCT ID: {{ bom.product_ids.scs_ha }}"
          - "HOST:       {{ scs_virtual_hostname }}"
        verbosity:                     2

    - name:                            "SCS HA Install: - SCS - Assign ownership"
      ansible.builtin.file:
        path:                          "{{ item.path }}"
        owner:                         "{{ sap_sid | lower }}adm"
        group:                         sapsys
        recurse:                       true
        state:                         directory
      loop:
        -  { path: '/sapmnt/{{ sap_sid | upper }}' }
        -  { path: '/usr/sap/{{ sap_sid | upper }}/SYS' }
        -  { path: '/usr/sap/{{ sap_sid | upper }}/ASCS{{ scs_instance_number }}' }

# *====================================4=======================================8
# |  SAP SCS: Install                                                          |
# | 2230669 - System Provisioning Using a Parameter Input File                 |
# *====================================4=======================================8

    - name:                            "SCS HA Installation"
      block:
        - name:                        "SCS HA Install: SAPInst"
          ansible.builtin.command: |
                                       ./sapinst SAPINST_INPUT_PARAMETERS_URL={{ target_media_location }}/downloads/{{ sap_inifile }}     \
                                                 SAPINST_EXECUTE_PRODUCT_ID={{ bom.product_ids.scs_ha }}                       \
                                                 SAPINST_SKIP_DIALOGS=true                                                     \
                                                 SAPINST_START_GUISERVER=false                                                 \
                                                 SAPINST_USE_HOSTNAME={{ scs_virtual_hostname }}
          args:
            chdir:                     "{{ target_media_location }}/SWPM"
            creates:                   /etc/sap_deployment_automation/sap_deployment_scs.txt
          environment:
            SAPSYSTEMNAME:             "{{ sap_sid | upper }}"
            TMPDIR:                    "{{ target_media_location }}"
          register:                    scs_installation
          failed_when:                 scs_installation.rc > 0
          tags:
            - skip_ansible_lint
          when:                        node_tier == 'scs'
      rescue:
        # ToDO: cleanup file systems on failed install.
        # until then we validate if certain files and folders exist and take
        # actions based on them
        - name:                        "RESCUE - SCS HA Install: Check '/usr/sap/<SAPSID>/SYS/exe/uc/linuxx86_64' exists"
          ansible.builtin.stat:
            path:                      '/usr/sap/{{ sap_sid | upper }}/SYS/exe/uc/linuxx86_64'
          register:                    stat_sys_exe_uc
          when:                        node_tier == 'scs'

        - name:                        "RESCUE - SCS HA Install: Check '/usr/sap/<SAPSID>/SYS/exe/uc/linuxx86_64' is empty"
          ansible.builtin.find:
            path:                      '/usr/sap/{{ sap_sid | upper }}/SYS/exe/uc/linuxx86_64'
            patterns:                  "*"
            file_type:                 directory
          register:                    find_sys_exe_uc_result
          when:
            - node_tier == 'scs'
            - stat_sys_exe_uc.stat.exists

        # At this stage the DIR_CT_RUN,'/usr/sap/<SAPSID>/SYS/exe/uc/linuxx86_64'
        # is expected to be empty so we delete it.
        # nw.directoryIsNotEmptyUnattended
        - name:                        "RESCUE - SCS HA Install: Show installation result"
          ansible.builtin.debug:
            var:                       scs_installation
          when:                        scs_installation is defined

        - name:                        "RESCUE - SCS HA Install: Cleanup '/usr/sap/{{ sap_sid | upper }}/SYS/exe/uc/linuxx86_64'"
          ansible.builtin.file:
            path:                      "/usr/sap/{{ sap_sid | upper }}/SYS/exe/uc/linuxx86_64"
            state:                     absent
          when:
            - node_tier == 'scs'
            - find_sys_exe_uc_result is defined
<<<<<<< HEAD
            - find_sys_exe_uc_result.examined != 0
=======
            - find_sys_exe_uc_result | length > 0
>>>>>>> 69ca4fd2

        - name:                        "RESCUE - SCS HA Install: - SCS - Assign ownership"
          ansible.builtin.file:
            path:                      "{{ item.path }}"
            owner:                     "{{ sap_sid | lower }}adm"
            group:                     sapsys
            recurse:                   true
            state:                     directory
          loop:
            -  { path: '/sapmnt/{{ sap_sid | upper }}' }
            -  { path: '/usr/sap/{{ sap_sid | upper }}/SYS' }
            -  { path: '/usr/sap/{{ sap_sid | upper }}/ASCS{{ scs_instance_number }}' }
          when:                        node_tier == 'scs'

        # Add IS_HOST_LOCAL_USING_STRING_COMPARE=true to fix The host with the
        # name <host> is not a valid virtual host on the local host
        # SAP Note# 2279110
        - name:                        "RESCUE - SCS HA Install: SAPINST"
          ansible.builtin.command: |
                                       ./sapinst SAPINST_INPUT_PARAMETERS_URL={{ target_media_location }}/downloads/{{ sap_inifile }}     \
                                                 SAPINST_EXECUTE_PRODUCT_ID={{ bom.product_ids.scs_ha }}                       \
                                                 SAPINST_SKIP_DIALOGS=true                                                     \
                                                 SAPINST_START_GUISERVER=false                                                 \
                                                 SAPINST_USE_HOSTNAME={{ scs_virtual_hostname }}                               \
                                                 IS_HOST_LOCAL_USING_STRING_COMPARE=true
          args:
            chdir:                     "{{ target_media_location }}/SWPM"
            creates:                   /etc/sap_deployment_automation/sap_deployment_scs.txt
          environment:
            SAPSYSTEMNAME:             "{{ sap_sid | upper }}"
            TMPDIR:                    "{{ target_media_location }}"
          register:                    scs_installation
          failed_when:                 scs_installation.rc > 0
          tags:
            - skip_ansible_lint
          when:                        node_tier == 'scs'

    - name:                            "SCS HA Install: Installation results"
      ansible.builtin.debug:
        var:                           scs_installation
      when:                            scs_installation.rc > 0

    - name:                            "SCS HA Install: Installation results"
      ansible.builtin.debug:
        msg:                           "SCS HA Installation succeeded"
      when:                            scs_installation.rc == 0

    - name:                            "SCS HA Install: flag"
      ansible.builtin.file:
        path:                          /etc/sap_deployment_automation/sap_deployment_scs.txt
        state:                         touch
        mode:                          0755

  when:
    - node_tier == 'scs'
    - not scs_installed.stat.exists

- name:                                "SCS Install status"
  block:
<<<<<<< HEAD
    
    - name:                            "SCS Install status"
      ansible.builtin.debug:
        msg:                           "SCS is already installed"
    
    - name:                            "SCS: - return value"
      ansible.builtin.set_fact:
        scs_already_installed:         true     
=======

    - name:                            "SCS Install status"
      ansible.builtin.debug:
        msg:                           "SCS is already installed"

    - name:                            "SCS: - return value"
      ansible.builtin.set_fact:
        scs_already_installed:         true
>>>>>>> 69ca4fd2
  when:
    - node_tier == 'scs'
    - scs_installed.stat.exists

...
# /*---------------------------------------------------------------------------8
# |                                   END                                      |
# +------------------------------------4--------------------------------------*/<|MERGE_RESOLUTION|>--- conflicted
+++ resolved
@@ -161,11 +161,7 @@
           when:
             - node_tier == 'scs'
             - find_sys_exe_uc_result is defined
-<<<<<<< HEAD
-            - find_sys_exe_uc_result.examined != 0
-=======
             - find_sys_exe_uc_result | length > 0
->>>>>>> 69ca4fd2
 
         - name:                        "RESCUE - SCS HA Install: - SCS - Assign ownership"
           ansible.builtin.file:
@@ -225,16 +221,6 @@
 
 - name:                                "SCS Install status"
   block:
-<<<<<<< HEAD
-    
-    - name:                            "SCS Install status"
-      ansible.builtin.debug:
-        msg:                           "SCS is already installed"
-    
-    - name:                            "SCS: - return value"
-      ansible.builtin.set_fact:
-        scs_already_installed:         true     
-=======
 
     - name:                            "SCS Install status"
       ansible.builtin.debug:
@@ -243,7 +229,6 @@
     - name:                            "SCS: - return value"
       ansible.builtin.set_fact:
         scs_already_installed:         true
->>>>>>> 69ca4fd2
   when:
     - node_tier == 'scs'
     - scs_installed.stat.exists
