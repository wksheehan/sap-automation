--- conflicted
+++ resolved
@@ -139,11 +139,7 @@
       - "BoM name:        {{ bom.name }}"
       - "BoM target:      {{ bom.target }}"
       - "BoM version:     {{ bom.version }}"
-<<<<<<< HEAD
-      - "BoM DB platform: {{ bom.platform }}"
-=======
       - "BoM DB platform: {% if bom.platform is defined %}{{ bom.platform }}{% else %}Not defined{% endif %}"
->>>>>>> a38ed33b
   when:
     - bom.name is not search('SWPM')
     - bom.name is not search('SUM')
