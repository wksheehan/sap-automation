# /*---------------------------------------------------------------------------8
# |                                                                            |
# |                          Role to process the BOM                           |
# |                                                                            |
# +------------------------------------4--------------------------------------*/
# Description:  Downloads the files specified in BOM file from SAP to the
#               ansible controller and uploads them to the storage account.
#
#
# Objects:
#   External:
#             sapbits_location_base_path      - URL of Blob Storage
#             sapbits_bom_files               - path to the root of the sap file store
#             bom_base_name                   - Name of BOM
#             sapbits_sas_token               - SAS Token
#             download_directory              - Path to the download location on the ansible controller
#
#   Internal:
#             result                          - objet to store the results of a task execution
#
#   Created:
#             bom                             - object containing the specified BOM
#
# -------------------------------------+---------------------------------------8
# Reviews:
#
#
# -------------------------------------+---------------------------------------8
---
# -------------------------------------+---------------------------------------8
#
# Description:  Validation for Prerequisites
#
- name:                                "0.1 BoM Validator: - Pre-checks"
  import_tasks:                        pre_checks.yaml
# -------------------------------------+---------------------------------------8

# -------------------------------------+---------------------------------------8
#
# Description:  Create BOM download directories".
#

- name:                                "0.1 BoM Validator: - Create BOM download directories"
  ansible.builtin.file:
    path:                              "{{ item.path }}"
    state:                             directory
    mode:                              0755
  become:                              true
  become_user:                         root
  delegate_to:                         localhost
  loop:
    - path: "{{ download_directory }}"
    - path: "{{ download_directory }}/tmp"
    - path: "{{ download_directory }}/bom"
    - path: "{{ download_directory }}/files"

- name:                                "0.1 BoM Validator: - BoM Initial file"
  ansible.builtin.copy:
    dest:                              "{{ download_directory }}/readme.md"
    content:                           "This is the container with the SAP media"
    mode:                              0755
  register:                            readme_file
  become:                              true
  become_user:                         root

- name:                                "0.1 BoM Validator: - Check storage account container"
  ansible.builtin.command: >-
                                       az storage blob upload
                                         --account-name {{ sapbits_location_base_path.rpartition('//')[2].split('.')[0] }}
                                         --account-key {{ sapbits_access_key }}
                                         --container-name {{ sapbits_location_base_path.rpartition('//')[2].split('/')[1] }}/{{ sapbits_bom_files }}/archives
                                         --name readme.md
                                         --file {{ readme_file.dest }}
                                         --if-none-match "*"
                                         --no-progress
  delegate_to:                         localhost
  register:                            azresult
  ignore_errors:                       true
  changed_when:                        false
  failed_when:
    - azresult.rc != 0
    - azresult.stderr is defined
    - azresult.stderr.find("BlobAlreadyExists") == -1


# -------------------------------------+---------------------------------------8
#
# Description:  Call BOM processor, passing BOM name.
#
# TODO:
#       Enhance so a single task loops over bas bom and dependencies
#
- name:                                "0.1 BoM Validator: - Process main BoM"
  ansible.builtin.include_tasks:       bom_validator.yaml
  vars:
    account:                           "{{ sapbits_location_base_path.rpartition('//')[2].split('.')[0] }}"
    container:                         "{{ sapbits_location_base_path.rpartition('//')[2].split('/')[1] }}/{{ sapbits_bom_files }}/archives"
    bom_name:                          "{{ bom_base_name }}"
    upload:                            true
# -------------------------------------+---------------------------------------8
- name:                                "0.1 BoM Validator: - Save BoM {{ bom_base_name }} as Dictionary"
  ansible.builtin.set_fact:
    root_bom:                          "{{ bom }}"
    root_media_list:                   "{{ bom.materials.media|flatten(levels=1) }}"

# -------------------------------------+---------------------------------------8
#
# Description:  Call BOM processor, passing dependent BOM names.
#
- name:                                "0.1 BoM Validator: - Process dependent BoMs in a loop"
<<<<<<< HEAD
  include_tasks:                       bom_validator.yaml
=======
  ansible.builtin.include_tasks:       bom_validator.yaml
>>>>>>> 69ca4fd2
  vars:
    account:                           "{{ sapbits_location_base_path.rpartition('//')[2].split('.')[0] }}"
    container:                         "{{ sapbits_location_base_path.rpartition('//')[2].split('/')[1] }}/{{ sapbits_bom_files }}/archives"
    bom_name:                          "{{ bom_dependency.name }}"
    upload:                            false
  register:                            dependent_bom_collection
  loop:                                "{{ bom.materials.dependencies | flatten(levels=1) }}"
  loop_control:
    loop_var:                          bom_dependency
  when:
    - bom.materials.dependencies is defined
    - bom.materials.dependencies|length>0
# -------------------------------------+---------------------------------------8

- name:                                "0.1 BOM Validator: - Assemble combined BoM"
  ansible.builtin.set_fact:
    new_bom:                           "{{ lookup ('template', 'bom.j2') }}"

- name:                                "0.1 BOM Validator: - write combined BoM"
  become:                              true
  become_user:                         root
  delegate_to:                         localhost
  ansible.builtin.copy:
    content:                           "{{ new_bom }}"
#    dest:                              "{{ download_directory }}/bom/{{ bom_base_name.replace('ms','') }}.yaml"
    dest:                              "{{ download_directory }}/bom/{{ bom_base_name }}.yaml"
<<<<<<< HEAD
=======
    mode:                              0755
>>>>>>> 69ca4fd2

- name:                                "0.1 BoM Validator: - Upload combined BoM"
  ansible.builtin.command: >-
                                       az storage blob upload
                                         --account-name {{ sapbits_location_base_path.rpartition('//')[2].split('.')[0] }}
                                         --account-key {{ sapbits_access_key }}
                                         --container-name {{ sapbits_location_base_path.rpartition('//')[2].split('/')[1] }}/{{ sapbits_bom_files }}/boms/{{ bom_base_name }}
                                         --name {{ bom_base_name }}.yaml
                                         --file {{ download_directory }}/bom/{{ bom_base_name }}.yaml
                                         --overwrite true
                                         --if-none-match "*"
                                         --no-progress
  delegate_to:                         localhost
  register:                            azresult
  ignore_errors:                       true
  changed_when:                        false
  failed_when:
    - azresult.rc != 0
    - azresult.stderr is defined
    - azresult.stderr.find("BlobAlreadyExists") == -1


# /*---------------------------------------------------------------------------8
# |                                   END                                      |
# +------------------------------------4--------------------------------------*/

- name:                                "0.1 BoM Validator: - BoM folder path"
  ansible.builtin.debug:
    msg:                               "{{ sapbits_location_base_path }}/{{ sapbits_bom_files }}/boms/{{ bom_base_name }}/{{ bom_base_name }}.yaml"


...<|MERGE_RESOLUTION|>--- conflicted
+++ resolved
@@ -108,11 +108,7 @@
 # Description:  Call BOM processor, passing dependent BOM names.
 #
 - name:                                "0.1 BoM Validator: - Process dependent BoMs in a loop"
-<<<<<<< HEAD
-  include_tasks:                       bom_validator.yaml
-=======
   ansible.builtin.include_tasks:       bom_validator.yaml
->>>>>>> 69ca4fd2
   vars:
     account:                           "{{ sapbits_location_base_path.rpartition('//')[2].split('.')[0] }}"
     container:                         "{{ sapbits_location_base_path.rpartition('//')[2].split('/')[1] }}/{{ sapbits_bom_files }}/archives"
@@ -139,10 +135,7 @@
     content:                           "{{ new_bom }}"
 #    dest:                              "{{ download_directory }}/bom/{{ bom_base_name.replace('ms','') }}.yaml"
     dest:                              "{{ download_directory }}/bom/{{ bom_base_name }}.yaml"
-<<<<<<< HEAD
-=======
     mode:                              0755
->>>>>>> 69ca4fd2
 
 - name:                                "0.1 BoM Validator: - Upload combined BoM"
   ansible.builtin.command: >-
