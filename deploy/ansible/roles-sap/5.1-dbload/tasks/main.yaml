--- conflicted
+++ resolved
@@ -126,11 +126,7 @@
       failed_when:                     dbload_results.rc > 0
       tags:
         - skip_ansible_lint
-<<<<<<< HEAD
-      async:                           7200
-=======
       async:                           10800
->>>>>>> 38248a37
       poll:                            60
 
     - name:                            "DBLoad Install -Wait for asynchronous job to end"
