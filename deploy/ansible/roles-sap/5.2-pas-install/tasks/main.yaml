--- conflicted
+++ resolved
@@ -233,8 +233,6 @@
         - pas_installed_according_to_sapinst is defined
         - pas_installed_according_to_sapinst | length > 0
 
-<<<<<<< HEAD
-=======
     - name:                            "PAS Install: Check if Standalone"
       ansible.builtin.set_fact:
         servers_temp:                  "{{ servers_temp | default([]) + [item] }}"
@@ -243,23 +241,16 @@
         - "{{ query('inventory_hostnames', '{{ sap_sid | upper }}_DB') }}"
         - "{{ query('inventory_hostnames', '{{ sap_sid | upper }}_PAS') }}"
 
->>>>>>> 64200b85
     - name:                            "PAS Install: Restart SAPHostCtrl"
       become:                          true
       ansible.builtin.command:         /usr/sap/hostctrl/exe/saphostexec -restart
       register:                        saphostexec_result
-<<<<<<< HEAD
-=======
       when:                            (servers_temp | length) == 1
->>>>>>> 64200b85
 
     - name:                            "PAS Install: SAPHostCtrl output"
       ansible.builtin.debug:
         var:                           saphostexec_result
-<<<<<<< HEAD
-=======
       when:                            (servers_temp | length) == 1
->>>>>>> 64200b85
 
   when:
     - not pas_installed.stat.exists
