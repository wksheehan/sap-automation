# /*---------------------------------------------------------------------------8
# |                                                                            |
# |             SAP: Register BOM                                              |
# |         SAP PAS: deploy PAS Parameter file install template                |
# |         SAP PAS: Install                                                   |
# |                                                                            |
# +------------------------------------4--------------------------------------*/

---
- name:                                "PAS Install: Set BOM facts"
  ansible.builtin.set_fact:
    sap_inifile:                       "{{ bom_base_name }}-pas-{{ ansible_hostname }}.params"
    sap_inifile_template:              "{{ bom_base_name }}-pas-inifile-param.j2"

- name:                                "PAS Install: Create run flag directory"
  ansible.builtin.file:
    path:                              /etc/sap_deployment_automation
    state:                             directory
    mode:                              0755

- name:                                "PAS Install: reset"
  ansible.builtin.file:
    path:                              /etc/sap_deployment_automation/sap_deployment_pas.txt
    state:                             absent
  when:                                reinstall

- name:                                "PAS Install: check if installed"
  ansible.builtin.stat:
    path:                              /etc/sap_deployment_automation/sap_deployment_pas.txt
  register:                            pas_installed

- name:                                "PAS Install: Set the SCS Server name list"
  ansible.builtin.set_fact:
    scs_server_temp:                   "{{ scs_server_temp | default([]) + [item] }}"
  with_items:
    - "{{ query('inventory_hostnames', '{{ sap_sid|upper }}_SCS') }}"
    - "{{ query('inventory_hostnames', '{{ sap_sid|upper }}_DB') }}"

- name:                                "PAS Install: Set the SCS Server name"
  ansible.builtin.set_fact:
    scs_server:                        "{% if scs_high_availability %}{{ sap_sid | lower }}scs{{ scs_instance_number }}cl1{% else %}{{ scs_server_temp | first }}{% endif %}"
    instance_number:                   "{% if node_tier=='pas' %}'00'{% else %}'01'{% endif %}"
    db_virtual_host:                   "{% if db_high_availability %}{{ sap_sid | lower }}{{ db_sid | lower }}db{{ hdb_instance_number }}cl{% else %}{{ query('inventory_hostnames', '{{ sap_sid|upper }}_DB')  | first }}{% endif %}"
    file_path:                         "{% if scs_high_availability %}INSTALL/HA/ABAP/APP1{% else %}INSTALL/DISTRIBUTED/ABAP/APP1{% endif %}"
    DB:                                "{{ db_sid | upper }}/HDB{{ hdb_instance_number }}"

- name:                                "PAS Install: Include 3.3.1-bom-utility role"
  ansible.builtin.include_role:
    name:                              roles-sap/3.3.1-bom-utility
    tasks_from:                        bom-register
  vars:
    bom_name:                          "{{ bom_base_name }}"
    task_prefix:                       "PAS Install: "

- name:                                "PAS Install: Include roles-sap/3.3.1-bom-utility role"
  ansible.builtin.include_role:
    name:                              roles-sap/3.3.1-bom-utility
    tasks_from:                        bom-template
  vars:
    task_prefix:                       "PAS Install: "
    always_upload_jinja_templates:     false
    bom_name:                          "{{ bom_base_name }}"
    sap_cd_package_hdbclient:          "{{ target_media_location }}/CD_HDBCLIENT/SAP_HANA_CLIENT"
    sap_cd_package_cd1:                "{{ target_media_location }}/CD_EXPORT"
    sap_cd_package_cd2:
    sap_cd_package_cd3:
    sap_cd_package_cd4:
    sap_cd_package_cd5:
    sap_ciInstanceNumber:              "{{ instance_number }}"
    app_instance_number:
    sap_ciDialogWPNumber:              12
    sap_ciBtcWPNumber:                 8
    sap_installSAPHostAgent:           "false"
    sap_profile_dir:                   /sapmnt/{{ sap_sid|upper }}/profile
    sap_scs_hostname:                  "{{ scs_server }}"
    sap_db_hostname:                   "{{ db_virtual_host }}"
    sap_ciVirtualHostname:
    sap_appVirtualHostname:

  tags:
    - skip_ansible_lint

- name:                                "PAS Install: register variables"
  ansible.builtin.set_fact:
    pas_bom_id:                        "{{ bom.product_ids.pas }}"

- name:                                "PAS Install: install variables"
  ansible.builtin.debug:
    msg:
      - "INSTALLED:  {{ pas_installed.stat.exists }}"
      - "INIFILE:    {{ sap_inifile }}"
      - "PRODUCT ID: {{ pas_bom_id }}"
      - "INSTANCE:   {{ instance_number }}"
      - "DBHOST:     {{ db_virtual_host }}"

- name:                                "PAS Install"
  block:

# *====================================4=======================================8
# |  SAP PAS: Install                                                          |
# | 2230669 - System Provisioning Using a Parameter Input File                 |
# |                                                                            |
# *====================================4=======================================8

<<<<<<< HEAD
    - name:                            "PAS Install: Set DB Virtual Host name"
      become_user:                     "{{ sap_sid|lower }}adm"
      become:                          true
      ansible.builtin.command: |
                                       hdbuserstore SET DEFAULT {{ db_virtual_host }}:30313@{{ hdb_sid | upper }} {{ hana_schema }} {{ main_password }}
      environment:
        SAPSYSTEMNAME:                 "{{ sap_sid | upper }}"
      register:                        hdbuserstore
      tags:
        - skip_ansible_lint
      when:
        - db_high_availability
        - platform == 'HANA'
=======
    - name:                            "PAS Install: progress"
      ansible.builtin.debug:
        msg:                           "Starting PAS installation"
>>>>>>> 559786b4

    - name:                            "PAS Install"
      ansible.builtin.shell: |
                                       export SAPSYSTEMNAME={{ sap_sid | upper }};
                                       ./sapinst SAPINST_INPUT_PARAMETERS_URL={{ target_media_location }}/downloads/{{ sap_inifile }}     \
                                                 SAPINST_EXECUTE_PRODUCT_ID={{ pas_bom_id }}                          \
                                                 SAPINST_SKIP_DIALOGS=true                                                     \
                                                 SAPINST_START_GUISERVER=false
      args:
        chdir:                         "{{ target_media_location }}/SWPM"
        creates:                       /etc/sap_deployment_automation/sap_deployment_pas.txt
      environment:
        TMPDIR:                        "{{ target_media_location }}"
        SAPSYSTEMNAME:                 "{{ db_sid | upper }}"
      register:                        pas_installation
      failed_when:                     pas_installation.rc > 0
      tags:
        - skip_ansible_lint

    - name:                            "PAS Install: Installation results"
      ansible.builtin.debug:
        var:                           pas_installation
      when:                            pas_installation.rc > 0

    - name:                            "PAS Install: Installation results"
      ansible.builtin.debug:
        msg:                           "PAS Installation succeeded"
      when:                            pas_installation.rc == 0

    - name:                            Find the installationSuccesfullyFinished.dat (SAPINST)
      ansible.builtin.find:
        paths:                         "{{ target_media_location }}/sapinst_instdir/{{ bom.product_ids.pas.replace('.','/').replace('/ABAP','').split(':')[1] }}{{ file_path }}"
        file_type:                     file
        patterns:                      'installationSuccesfullyFinished.dat'
        recurse:                       true
      register:                        pas_installed_according_to_sapinst

    - name:                            "PAS Install: Set DB Virtual Host name"
      ansible.builtin.shell: |
                                       /usr/sap/{{ sap_sid|upper }}/hdbclient/hdbuserstore SET DEFAULT {{ db_virtual_host }}:30313@{{ db_sid | upper }} {{ hana_schema }} {{ main_password }}
      environment:
        SAPSYSTEMNAME:                 "{{ sap_sid | upper }}"
        TMPDIR:                        "/usr/sap/{{ sap_sid|upper }}/hdbclient"
      register:                        hdbuserstore
      tags:
        - skip_ansible_lint
      when:
        - db_high_availability
        - platform == 'HANA'
        - pas_installed_according_to_sapinst | length > 0

    - name:                            "PAS Install: flag"
      ansible.builtin.file:
        path:                          /etc/sap_deployment_automation/sap_deployment_pas.txt
        state:                         touch
        mode:                          0755
      when:
        - pas_installation.rc == 0
        - pas_installed_according_to_sapinst is defined
        - pas_installed_according_to_sapinst | length > 0

  when:
    - not pas_installed.stat.exists

- name:                                "PAS Install: - status"
  block:
    - name:                            "PAS Install: - status"
      ansible.builtin.debug:
        msg:                           "PAS Installation is already performed"

    - name:                            "PAS Install: - return value"
      ansible.builtin.set_fact:
        pas_already_installed:         true

  when:
    -  pas_installed.stat.exists


...
# /*---------------------------------------------------------------------------8
# |                                   END                                      |
# +------------------------------------4--------------------------------------*/<|MERGE_RESOLUTION|>--- conflicted
+++ resolved
@@ -102,25 +102,9 @@
 # |                                                                            |
 # *====================================4=======================================8
 
-<<<<<<< HEAD
-    - name:                            "PAS Install: Set DB Virtual Host name"
-      become_user:                     "{{ sap_sid|lower }}adm"
-      become:                          true
-      ansible.builtin.command: |
-                                       hdbuserstore SET DEFAULT {{ db_virtual_host }}:30313@{{ hdb_sid | upper }} {{ hana_schema }} {{ main_password }}
-      environment:
-        SAPSYSTEMNAME:                 "{{ sap_sid | upper }}"
-      register:                        hdbuserstore
-      tags:
-        - skip_ansible_lint
-      when:
-        - db_high_availability
-        - platform == 'HANA'
-=======
     - name:                            "PAS Install: progress"
       ansible.builtin.debug:
         msg:                           "Starting PAS installation"
->>>>>>> 559786b4
 
     - name:                            "PAS Install"
       ansible.builtin.shell: |
