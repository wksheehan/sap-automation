--- conflicted
+++ resolved
@@ -101,15 +101,6 @@
   when:
     - tier == "sapos"
 
-<<<<<<< HEAD
-=======
-
-
-# Debug testing end of line 
-
-# Debug testing end of line
-
->>>>>>> c0e4efda
 # CREATE LOGICAL VOLUMES BASED ON VGCREATEDLIST
 # -------------------------------------+---------------------------------------8
 #
