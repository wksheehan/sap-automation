# /*----------------------------------------------------------------------------8
# |                                                                            |
# |                         PLAYBOOK FOR BOM DOWNLOADER                        |
# |                                                                            |
# +------------------------------------4--------------------------------------*/
---

# Steps:
#   01) Process BOM (Validate and Extract)
#


- hosts:                               localhost

  name:                                BOM Downloader Playbook
  gather_facts:                        true
  connection:                          local
  become:                              false
  become_user:                         root

  vars_files:
    - vars/ansible-input-api.yaml                               # API Input template with defaults


  tasks:
# -------------------------------------+---------------------------------------8
#
# Build the list of tasks to be executed in order here.
#
# -------------------------------------+---------------------------------------8

<<<<<<< HEAD
    - name:                            Show the BOM
=======
    - name:                            "BOM Downloader: Show the BOM"
>>>>>>> 41defa57
      ansible.builtin.debug:
        var:                           bom_base_name

    - name:                            Set the bom tier
      ansible.builtin.set_fact:
        tier:                          bom

    - name:                            "BOM Downloader: Set deployer keyvault name"
      ansible.builtin.set_fact:
        kv_name:                       "{{ deployer_kv_name }}"
      when:                            deployer_kv_name is defined

    - block:
        - name:                        "BOM Downloader: Load the keyvault secrets"
          include_role:
            name:                      roles-misc/0.2-kv-secrets
            public:                    true
      tags:
        - 0.2-kv-secrets

    - block:
        - name:                        "BOM Downloader: Load the storage account details"
          include_role:
            name:                      roles-misc/0.3.sap-installation-media-storage-details
            public:                    true
      tags:
        - 0.3.sap-installation-media-storage-details

    - name:                            "BOM Downloader: Set the preparation tier"
      ansible.builtin.set_fact:
        tier:                          preparation

    - block:
        - name:                        "BOM Downloader: Run the bom-validator"
          include_role:
            name:                      roles-sap/0.1-bom-validator
      tags:
        - 0.1-bom-validator
...
# /*---------------------------------------------------------------------------8
# |                                   END                                      |
# +------------------------------------4--------------------------------------*/<|MERGE_RESOLUTION|>--- conflicted
+++ resolved
@@ -29,11 +29,7 @@
 #
 # -------------------------------------+---------------------------------------8
 
-<<<<<<< HEAD
-    - name:                            Show the BOM
-=======
     - name:                            "BOM Downloader: Show the BOM"
->>>>>>> 41defa57
       ansible.builtin.debug:
         var:                           bom_base_name
 
