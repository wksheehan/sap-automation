---

# /*---------------------------------------------------------------------------8
# |                                                                            |
# |                Perform the Disk system mounts                              |
# |                                                                            |
# +------------------------------------4--------------------------------------*/

- name:                                "2.6 SAP Mounts: - Show MULTI_SIDS"
  ansible.builtin.debug:
    var:                               MULTI_SIDS
    verbosity:                         4

- name:                                "2.6 SAP Mounts: - Check if the shared disk exists"
  ansible.builtin.set_fact:
    shareddisk:                        "{{ disks | selectattr('host', 'defined') |
      selectattr('host', 'equalto', inventory_hostname) |
      selectattr('type', 'equalto', 'shared') |
      map(attribute='type') | sort | unique |
      list | length }}"

- name:                                "2.6 SAP Mounts: - choose the shared disk"
  ansible.builtin.set_fact:
    sharedpath:                       "{% if shareddisk == '1' %}/dev/vg_hana_shared/lv_hana_shared{% else %}/dev/vg_sap/lv_hana_shared{% endif %}"

- name:                                "2.6 SAP Mounts: - Set the NFS Server name list"
  ansible.builtin.set_fact:
    nfs_server_temp:                   "{{ nfs_server_temp | default([]) + [item] }}"
  with_items:
    - "{{ query('inventory_hostnames', '{{ sap_sid|upper }}_SCS') }}"
    - "{{ query('inventory_hostnames', '{{ sap_sid|upper }}_DB') }}"

- name:                                "2.6 SAP Mounts: - Set the NFS Server name"
  ansible.builtin.set_fact:
    nfs_server:                        "{{ nfs_server_temp | first }}"
<<<<<<< HEAD
  when:                                NFS_provider == "NONE"
=======
  when:                                NFS_provider != "AFS" and NFS_provider != "ANF"
>>>>>>> 838f74d0

- name:                                "2.6 SAP Mounts: - Set the usr/sap/install path"
  ansible.builtin.set_fact:
    usr_sap_install_mount_point:        "{% if NFS_provider in ['AFS','ANF']  %}{{ usr_sap_install_mountpoint }}{% else %}{{ nfs_server }}:{{ target_media_location }}{% endif %}"

- name:                                "2.6 SAP Mounts: - Show info"
  ansible.builtin.debug:
    msg:
      - "NFS Provider: {{ NFS_provider }}"
      - "Install path: {{ usr_sap_install_mount_point }}"
    verbosity:                         2

# Mount Filesystems
- name:                                "2.6 SAP Mounts: - Mount local sap file systems"
  ansible.builtin.mount:
    src:                               "{{ item.src }}"
    path:                              "{{ item.path }}"
    fstype:                            "{{ item.type }}"
    opts:                              defaults
    state:                             mounted
  loop:
    - { node_tier: 'all',  type: 'xfs',   src: '/dev/vg_sap/lv_usrsap',                 path: '/usr/sap'         }
  when:
    - (item.node_tier == "all" or item.node_tier == node_tier)
    - not scs_high_availability
    - node_tier != 'observer'

- name:                                "2.6 SAP Mounts: - Mount local file systems"
  ansible.builtin.mount:
    src:                               "{{ item.src }}"
    path:                              "{{ item.path }}"
    fstype:                            "{{ item.type }}"
    opts:                              defaults
    state:                             mounted
  loop:
    - { node_tier: 'hana', type: 'xfs',   src: "{{ sharedpath }}",                      path: '/hana/shared'     }
    - { node_tier: 'hana', type: 'xfs',   src: '/dev/vg_hana_backup/lv_hana_backup',    path: '/hana/backup'     }
  when:         (item.node_tier == "all" or item.node_tier == node_tier)

- name:                                "2.6 SAP Mounts: - Mount local file systems (hana data)"
  ansible.builtin.mount:
    src:                               '/dev/vg_hana_data/lv_hana_data'
    path:                              '/hana/data'
    fstype:                            'xfs'
    opts:                              defaults
    state:                             mounted
  when:
    - node_tier == 'hana'
    - hana_data_mountpoint is undefined

- name:                                "2.6 SAP Mounts: - Mount local file systems (hana log)"
  ansible.builtin.mount:
    src:                               '/dev/vg_hana_log/lv_hana_log'
    path:                              '/hana/log'
    fstype:                            'xfs'
    opts:                              defaults
    state:                             mounted
  when:
    - node_tier == 'hana'
    - hana_log_mountpoint is undefined

- name:                               "Exports: Create SAP Trans MSIDs"
  ansible.builtin.file:
    path:                             "{{ item.path }}"
    state:                            directory
    mode:                             0755
  loop:
    - { path: '/usr/sap/trans' }
  when:
    - node_tier == 'scs'
    - MULTI_SIDS is defined
    - sap_trans is undefined

- name:                                "2.6 SAP Mounts: - Mount local install file systems (when not using AFS)"
  ansible.builtin.mount:
    src:                               "{{ item.src }}"
    path:                              "{{ item.path }}"
    fstype:                            "{{ item.type }}"
    opts:                              defaults
    state:                             mounted
  loop:
    - { node_tier: 'scs',  type: 'xfs',   src: '/dev/vg_sap/lv_usrsapinstall',          path: '{{ target_media_location }}' }
  when:
    - item.node_tier in supported_tiers
<<<<<<< HEAD
    - usr_sap_install_mountpoint is not defined
=======
    - not use_AFS
>>>>>>> 838f74d0

# Mount Filesystems
- name:                                "2.6 SAP Mounts: - Mount local sapmnt on (scs) {{ ansible_hostname }}"
  ansible.builtin.mount:
    src:                               "{{ item.src }}"
    path:                              "{{ item.path }}"
    fstype:                            "{{ item.type }}"
    opts:                              defaults
    state:                             mounted
  loop:
    - { type: 'xfs',  src: '/dev/vg_sap/lv_sapmnt',  path: '/sapmnt/{{ sap_sid|upper }}' }
  when:
    - tier == 'sapos'
    - sap_mnt is undefined
    - node_tier == 'scs'
    - MULTI_SIDS is undefined
    - "'scs' in supported_tiers"

- name:                                "2.6 SAP Mounts: - sapmnt"
  block:
    - name:                            "2.6 SAP Mounts: - Mount sapmnt file system when not using external NFS (all app tier)"
      ansible.builtin.mount:
        src:                           "{{ item.src }}"
        path:                          "{{ item.path }}"
        fstype:                        "{{ item.type }}"
        opts:                          defaults
        state:                         mounted
      loop:
        - { type: 'nfs4',  src: '{{ nfs_server }}:/sapmnt/{{ sap_sid|upper }}',  path: '/sapmnt/{{ sap_sid|upper }}' }
      when:
        - tier == 'sapos'
        - node_tier in ['pas', 'app', 'ers', 'oracle']
        - sap_mnt is undefined
        - MULTI_SIDS is undefined
        - nfs_server !=  ansible_hostname
  rescue:
    - name:                            "2.6 SAP Mounts: - Re-mount File systems when not using external NFS (app & pas)"
      ansible.builtin.debug:
        msg:                           "Trying to remount sap_mnt"
    - name:                            "2.6 SAP Mounts: - Mount sapmnt file system when not using external NFS (all app tier)"
      ansible.builtin.mount:
        src:                           "{{ item.src }}"
        path:                          "{{ item.path }}"
        fstype:                        "{{ item.type }}"
        opts:                          defaults
        state:                         remounted
      loop:
        - { type: 'nfs4',  src: '{{ nfs_server }}:/sapmnt/{{ sap_sid|upper }}',  path: '/sapmnt/{{ sap_sid|upper }}' }
      when:
        - tier == 'sapos'
        - node_tier in ['pas', 'app', 'ers', 'oracle']]
        - sap_mnt is undefined
        - MULTI_SIDS is undefined
        - nfs_server !=  ansible_hostname

- name:                                "2.6 SAP Mounts: - Mount Install folder when not using AFS"
  ansible.builtin.mount:
    src:                               "{{ item.src }}"
    path:                              "{{ item.path }}"
    fstype:                            "{{ item.type }}"
    opts:                              defaults
    state:                             mounted
  loop:
    - { type: 'nfs4', src: '{{ usr_sap_install_mount_point }}', path: '{{ target_media_location }}' }
  when:
    - tier == 'sapos'
    - node_tier != 'scs'
    - usr_sap_install_mountpoint is undefined

# Import this task only if the sap_mnt is defined, i.e. AFS is used
- name:                                "2.6 SAP Mounts: - Import AFS tasks"
  ansible.builtin.import_tasks:        2.6.0-afs-mounts.yaml
  when:
    - sap_mnt is defined or sap_trans is defined
    - NFS_provider == 'AFS'

# Import this task only if the sap_mnt is defined, i.e. ANF is used
- name:                                "2.6 SAP Mounts: - Import ANF tasks"
  ansible.builtin.import_tasks:        2.6.1-anf-mounts.yaml
  when:
    - sap_mnt is defined or sap_trans is defined
    - NFS_provider == 'ANF'

# Mount File systems for SCS server in Multi-SID installations
- name:                                "2.6 SAP Mounts: - Mount local sapmnt (scs) for oracle shared home installation"
  block:
    - name:                            "2.6 SAP Mounts: - Mount local sapmnt (scs) for oracle shared home installation"
      ansible.builtin.mount:
        src:                           "{{ item.src }}"
        path:                          "{{ item.path }}"
        fstype:                        "{{ item.type }}"
        opts:                          defaults
        state:                         mounted
      loop:
        - { type: 'xfs',  src: '/dev/vg_sap/lv_sapmnt',  path: '/sapmnt' }
        - { type: 'xfs',  src: '/dev/vg_sap/lv_usrsap',  path: '/usr/sap'}

# Create Folders under sapmnt whilst using Local disk for Multi-SID installation.
    - name:                            "2.6 SAP Mounts: - Create file systems under sapmnt for oracle shared home installation"
      ansible.builtin.file:
        path:                          /sapmnt/{{ item.sid }}
        state:                         directory
        mode:                          '0644'
      loop:                            "{{ MULTI_SIDS }}"
  when:
    - tier == 'sapos'
    - node_tier == 'scs'
    - MULTI_SIDS is defined
    - not use_AFS

- name:                                "2.6 SAP Mounts: - Mount SAP File systems sapmnt for oracle shared home installation"
  become:                              true
  become_user:                         root
  ansible.builtin.mount:
    src:                               '{{ nfs_server }}:/sapmnt/{{ item.sid|upper }}'
    path:                              '/sapmnt/{{ item.sid|upper }}'
    fstype:                            'nfs4'
    opts:                              defaults
    state:                             mounted
  vars:
    # Get all the hostnames in <SID>_SCS group and return only the first hostname
    nfs_server:                        "{{ query('inventory_hostnames', '{{ sap_sid|upper }}_SCS') | first }}"
  loop:                                "{{ MULTI_SIDS }}"
  when:
    - tier == 'sapos'
    - MULTI_SIDS is defined
    - node_tier != 'scs'
    - node_tier != 'oracle-multi-sid'
    - sap_mnt is undefined

# Import this task only if the tier is ora.
- import_tasks:                        "oracle.yaml"
  when:
    - node_tier == "oracle"

- import_tasks:                        "oracle-multi-sid.yaml"
  when:
    - node_tier == "oracle-multi-sid"
    - node_tier != "oracle-asm"

...<|MERGE_RESOLUTION|>--- conflicted
+++ resolved
@@ -33,11 +33,7 @@
 - name:                                "2.6 SAP Mounts: - Set the NFS Server name"
   ansible.builtin.set_fact:
     nfs_server:                        "{{ nfs_server_temp | first }}"
-<<<<<<< HEAD
-  when:                                NFS_provider == "NONE"
-=======
   when:                                NFS_provider != "AFS" and NFS_provider != "ANF"
->>>>>>> 838f74d0
 
 - name:                                "2.6 SAP Mounts: - Set the usr/sap/install path"
   ansible.builtin.set_fact:
@@ -122,11 +118,7 @@
     - { node_tier: 'scs',  type: 'xfs',   src: '/dev/vg_sap/lv_usrsapinstall',          path: '{{ target_media_location }}' }
   when:
     - item.node_tier in supported_tiers
-<<<<<<< HEAD
     - usr_sap_install_mountpoint is not defined
-=======
-    - not use_AFS
->>>>>>> 838f74d0
 
 # Mount Filesystems
 - name:                                "2.6 SAP Mounts: - Mount local sapmnt on (scs) {{ ansible_hostname }}"
