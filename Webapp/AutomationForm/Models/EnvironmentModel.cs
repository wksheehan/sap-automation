--- conflicted
+++ resolved
@@ -19,21 +19,11 @@
 
     public class Variables
     {
-<<<<<<< HEAD
-        public Variable SPN_App_ID { get; set; }
-        public Variable SPN_secret { get; set; }
-        public Variable SPN_tenant { get; set; }
-        public Variable SPN_subscriptionID { get; set; }
-        public Variable Agent { get; set; }
-        public Variable ARM_CLIENT_ID { get; set; }
-        public Variable ARM_SUBSCRIPTION_ID { get; set; }
-=======
         public Variable Agent { get; set; }
         public Variable ARM_CLIENT_ID { get; set; }
         public Variable ARM_CLIENT_SECRET { get; set; }
         public Variable ARM_SUBSCRIPTION_ID { get; set; }
         public Variable ARM_TENANT_ID { get; set; }
->>>>>>> 32b9d4e5
         public Variable sap_fqdn { get; set; }
     }
 
