﻿using Microsoft.AspNetCore.Mvc;
using AutomationForm.Models;
using System.Text.Json;
using System.Threading.Tasks;
using System.Collections.Generic;
using System;
using System.Text;
using System.Net.Http;
using Microsoft.Extensions.Configuration;
using System.Net.Http.Headers;
using Microsoft.AspNetCore.Http;
using Microsoft.AspNetCore.Mvc.ModelBinding;
using System.Reflection;
using System.ComponentModel.DataAnnotations;
using System.Net;
using System.IO;
using System.Linq;
using System.Text.RegularExpressions;
using AutomationForm.Services;

namespace AutomationForm.Controllers
{
    public class Helper : Controller
    {
        public static readonly Dictionary<string, string> regionMapping = new Dictionary<string, string>()
            {
                {"australiacentral", "auce"},
                {"australiacentral2", "auc2"},
                {"australiaeast", "auea"},
                {"australiasoutheast", "ause"},
                {"brazilsouth", "brso"},
                {"brazilsoutheast", "brse"},
                {"brazilus", "brus"},
                {"canadacentral", "cace"},
                {"canadaeast", "caea"},
                {"centralindia", "cein"},
                {"centralus", "ceus"},
                {"centraluseuap", "ceua"},
                {"eastasia", "eaas"},
                {"eastus", "eaus"},
                {"eastus2", "eus2"},
                {"eastus2euap", "eusa"},
                {"eastusstg", "eusg"},
                {"francecentral", "frce"},
                {"francesouth", "frso"},
                {"germanynorth", "geno"},
                {"germanywestcentral", "gewc"},
                {"japaneast", "jaea"},
                {"japanwest", "jawe"},
                {"jioindiacentral", "jinc"},
                {"jioindiawest", "jinw"},
                {"koreacentral", "koce"},
                {"koreasouth", "koso"},
                {"northcentralus", "ncus"},
                {"northeurope", "noeu"},
                {"norwayeast", "noea"},
                {"norwaywest", "nowe"},
                {"qatarcentral", "qace"},
                {"southafricanorth", "sano"},
                {"southafricawest", "sawe"},
                {"southcentralus", "scus"},
                {"southcentralusstg", "scug"},
                {"southeastasia", "soea"},
                {"southindia", "soin"},
                {"swedencentral", "sece"},
                {"swedensouth", "seso"},
                {"switzerlandnorth", "swno"},
                {"switzerlandwest", "swwe"},
                {"uaecentral", "uace"},
                {"uaenorth", "uano"},
                {"uksouth", "ukso"},
                {"ukwest", "ukwe"},
                {"westcentralus", "wcus"},
                {"westeurope", "weeu"},
                {"westindia", "wein"},
                {"westus", "weus"},
                {"westus2", "wus2"},
                {"westus3", "wus3"}
            };
        public static string ConvertToTerraform<T>(T model)
        {
            string modelType = (model.GetType() == typeof(LandscapeModel)) ? "Landscape" : "System";
            string path = $"ParameterDetails/{modelType}Template.txt";

            if (!System.IO.File.Exists(path))
            {
                return $"Error generating terraform variables file: No template file {path} was found";
            }

            StringBuilder stringBuilder = new StringBuilder();

            foreach (string line in System.IO.File.ReadLines(path))
            {
                string lineToAdd = line;
                Regex paramRegex = new Regex(@"\$\$\w*\$\$");

                if (paramRegex.IsMatch(line))
                {
                    string parameter = paramRegex.Match(line).Value.Trim('$');
                    PropertyInfo property = model.GetType().GetProperty(parameter);
                    if (property == null)
                    {
                        lineToAdd = "#" + parameter + " = null";
                    }
                    else
                    {
                        lineToAdd = WriteTfLine(property, model);
                    }
                }
                stringBuilder.AppendLine(lineToAdd);
            }

            return stringBuilder.ToString();
        }
        // Create the text that sets a model property to its value for a tfvars file
        public static string WriteTfLine<T>(PropertyInfo property, T model)
        {
            StringBuilder str = new StringBuilder();
            var value = property.GetValue(model);
            if (property.PropertyType.GetElementType() == typeof(Tag))
            {
                if (value == null) return "#" + property.Name + " = {}";
                str.AppendLine(property.Name + " = {");
                foreach (Tag t in (Tag[])value)
                {
                    if (t.Key != null && t.Key.Length > 0)
                    {
                        str.AppendLine($"  {t.Key} = \"{t.Value}\",");
                    }
                }
                str.Append("}");
            }
            else if (property.PropertyType.IsArray)
            {
                if (value == null) return "#" + property.Name + " = []";
                str.Append(property.Name + " = [");
                foreach (var val in (string[])value)
                {
                    str.Append($"\"{val}\", ");
                }
                str.Remove(str.Length - 2, 2);
                str.Append("]");
            }
            else if (property.PropertyType == typeof(Image))
            {
                if (value == null) return "#" + property.Name + " = {}";
                Image img = (Image)value;
                if (img.IsInitialized)
                {
                    str.AppendLine(property.Name + " = {");
                    str.AppendLine("  os_type=" + $"\"{img.os_type}\",");
                    str.AppendLine("  source_image_id=" + $"\"{img.source_image_id}\",");
                    str.AppendLine("  publisher=" + $"\"{img.publisher}\",");
                    str.AppendLine("  offer=" + $"\"{img.offer}\",");
                    str.AppendLine("  sku=" + $"\"{img.sku}\",");
                    str.AppendLine("  version=" + $"\"{img.version}\"");
                    str.Append("}");
                }
                else
                {
                    return "#" + property.Name + " = {}";
                }
            }
            else if (property.PropertyType == typeof(bool?))
            {
                if (value == null) return "#" + property.Name + " = false";
                bool b = (bool)value;
                str.Append(property.Name + " = " + b.ToString().ToLower());
            }
            else if (property.PropertyType == typeof(int?))
            {
                if (value == null) return "#" + property.Name + " = 0";
                int i = (int)value;
                str.Append(property.Name + " = " + i);
            }
            else
            {
                if (value == null) return "#" + property.Name + " = \"\"";
                str.Append(property.Name + " = " + $"\"{value}\"");
            }

            return str.ToString();
        }
        public static StringContent CreateHttpContent(string changeType, string path, string content, GitRequestBody requestBody)
        {
            Commit commit = new Commit()
            {
                comment = $"{changeType}ed {path}",
                changes = new Change[]
                {
                    new Change()
                    {
                        changeType = changeType,
                        item = new Item()
                        {
                            path = path,
                        },
                        newContent = new Newcontent()
                        {
                            content = content,
                            contentType = "rawtext"
                        }
                    }
                }
            };
            requestBody.commits = new Commit[] { commit };
            string requestJson = JsonSerializer.Serialize(requestBody);
            return new StringContent(requestJson, Encoding.ASCII, "application/json");
        }
        public static T ReadJson<T>(string filename)
        {
            if (System.IO.File.Exists(filename))
            {
                string jsonString = System.IO.File.ReadAllText(filename);
                T deserializedObj = JsonSerializer.Deserialize<T>(jsonString);

                return deserializedObj;
            }
            else
            {
                throw new DirectoryNotFoundException();
            }
        }
        public static string GenerateId<T>(T model)
        {
            string id;
            if (model.GetType() == typeof(LandscapeModel))
            {
                LandscapeModel landscape = (LandscapeModel) Convert.ChangeType(model, typeof(LandscapeModel));
                id = (landscape.environment + "-" + MapRegion(landscape.location) + "-" + landscape.network_logical_name + "-infrastructure").ToUpper();
            }
            else if (model.GetType() == typeof(SystemModel))
            {
                SystemModel system = (SystemModel) Convert.ChangeType(model, typeof(SystemModel));
                id = (system.environment + "-" + MapRegion(system.location) + "-" + system.network_logical_name + "-" + system.sid).ToUpper();
            }
            else
            {
                throw new Exception("Object provided is neither a system nor a workload zone");
            }
            return id;
        }
        public static string MapRegion(string region)
        {
            if (region == null) return "";
            if (regionMapping.ContainsKey(region))
            {
                return regionMapping[region];
            }
            else
            {
                throw new KeyNotFoundException("location is not a valid Azure region");
            }
        }
        public static async Task<byte[]> ProcessFormFile(IFormFile formFile,
            ModelStateDictionary modelState, string[] permittedExtensions,
            long sizeLimit)
        {
            var fieldDisplayName = "";

            // Use reflection to obtain the display name for the model
            // property associated with this IFormFile. If a display
            // name isn't found, error messages simply won't show
            // a display name.
            MemberInfo property =
                typeof(FileUploadModel).GetProperty(
                    formFile.Name.Substring(formFile.Name.IndexOf(".", StringComparison.Ordinal) + 1));

            if (property != null)
            {
                if (property.GetCustomAttribute(typeof(DisplayAttribute)) is DisplayAttribute displayAttribute)
                {
                    fieldDisplayName = $"{displayAttribute.Name} ";
                }
            }

            // Don't trust the file name sent by the client. To display
            // the file name, HTML-encode the value.
            var trustedFileNameForDisplay = WebUtility.HtmlEncode(formFile.FileName);

            // Check the file length. This check doesn't catch files that only have
            // a BOM as their content.
            if (formFile.Length == 0)
            {
                modelState.AddModelError(formFile.Name,
                    $"{fieldDisplayName}({trustedFileNameForDisplay}) is empty.");

                return Array.Empty<byte>();
            }

            if (formFile.Length > sizeLimit)
            {
                var megabyteSizeLimit = sizeLimit / 1048576;
                modelState.AddModelError(formFile.Name,
                    $"{fieldDisplayName}({trustedFileNameForDisplay}) exceeds " +
                    $"{megabyteSizeLimit:N1} MB.");

                return Array.Empty<byte>();
            }
            Regex rx = new Regex(@"^\w{0,5}-\w{4}-\w{0,7}-\w{0,15}\.tfvars$");
            if (!rx.IsMatch(formFile.FileName))
            {
                modelState.AddModelError(formFile.Name,
                    $"{fieldDisplayName}({trustedFileNameForDisplay}) is named incorrectly");

                return Array.Empty<byte>();
            }

            try
            {
                using (var memoryStream = new MemoryStream())
                {
                    await formFile.CopyToAsync(memoryStream);

                    // Check the content length in case the file's only
                    // content was a BOM and the content is actually
                    // empty after removing the BOM.
                    if (memoryStream.Length == 0)
                    {
                        modelState.AddModelError(formFile.Name,
                            $"{fieldDisplayName}({trustedFileNameForDisplay}) is empty.");
                    }

                    if (!IsValidFileExtension(formFile.FileName, memoryStream, permittedExtensions))
                    {
                        modelState.AddModelError(formFile.Name,
                            $"{fieldDisplayName}({trustedFileNameForDisplay}) file type isn't permitted.");
                    }
                    else
                    {
                        return memoryStream.ToArray();
                    }
                }
            }
            catch (Exception ex)
            {
                modelState.AddModelError(formFile.Name,
                    $"{fieldDisplayName}({trustedFileNameForDisplay}) upload failed. " +
                    $"Please contact the Help Desk for support. Error: {ex.HResult}");
            }

            return Array.Empty<byte>();
        }

        private static bool IsValidFileExtension(string fileName, Stream data, string[] permittedExtensions)
        {
            if (string.IsNullOrEmpty(fileName) || data == null || data.Length == 0)
            {
                return false;
            }

            var ext = Path.GetExtension(fileName).ToLowerInvariant();

            if (string.IsNullOrEmpty(ext) || !permittedExtensions.Contains(ext))
            {
                return false;
            }

            return true;
        }
<<<<<<< HEAD
        
=======

>>>>>>> 6eae4871
        public static string TfvarToJson(string hclString)
        {
            StringReader stringReader = new StringReader(hclString);
            StringBuilder jsonString = new StringBuilder();
            jsonString.AppendLine("{");
            while (true)
            {
                string currLine = stringReader.ReadLine();
                if (currLine == null)
                {
                    jsonString.Remove(jsonString.Length - 3, 1);
                    jsonString.AppendLine("}");
                    break;
                }
                else if (currLine.StartsWith("#") || currLine == "")
                {
                    continue;
                }
                else if (currLine.StartsWith("}"))
                {
                    jsonString.Remove(jsonString.Length - 3, 1);
                    jsonString.AppendLine("},");
                }
                else
                {
                    int equalIndex = currLine.IndexOf("=");
                    if (equalIndex >= 0)
                    {
                        string key = currLine.Substring(0, equalIndex).Trim();
                        if (!key.StartsWith("\""))
                        {
                            key = "\"" + key + "\"";
                        }
                        string value = null;
                        Console.WriteLine(key);
                        if (key.EndsWith("tags\""))
                        {
                            value += "[";
                            currLine = stringReader.ReadLine();
                            while (!currLine.StartsWith("}"))
                            {
                                equalIndex = currLine.IndexOf("=");
                                var tagKey = currLine.Substring(0, equalIndex).Trim();
                                if (!tagKey.StartsWith("\""))
                                {
                                    tagKey = "\"" + tagKey + "\"";
                                }
                                var tagValue = currLine.Substring(equalIndex + 1, currLine.Length - (equalIndex + 1)).Trim();
                                value += "{";
                                value += "\"Key\":" + tagKey + "," + "\"Value\":" + tagValue.Trim(',');
                                value += "},";
                                currLine = stringReader.ReadLine();
                            }
                            value = value.Trim(',');
                            value += "],";
                        }
                        else
                        {
                            value = currLine.Substring(equalIndex + 1, currLine.Length - (equalIndex + 1)).Trim();
                            if (!value.EndsWith(",") && !value.EndsWith("{"))
                            {
                                value += ",";
                            }
                        }
                        if (value != null) jsonString.AppendLine(key + ":" + value);
                    }
                }
            }
            return jsonString.ToString();   
        }

        public static async Task<AppFile> GetImagesFile(ITableStorageService<AppFile> appFileService)
        {
            string filename = "VM-Images.json";
            string partitionKey = "VM";
            AppFile file = null;
            try
            {
                file = await appFileService.GetByIdAsync(filename, partitionKey);
                if (file == null) throw new KeyNotFoundException();
            }
            catch
            {
                byte[] byteContent = System.IO.File.ReadAllBytes("ParameterDetails/" + filename);

                using (MemoryStream memory = new MemoryStream(byteContent))
                {
                    file = new AppFile()
                    {
                        Id = WebUtility.HtmlEncode(filename),
                        Content = byteContent,
                        UntrustedName = filename,
                        Size = memory.Length,
                        UploadDT = DateTime.UtcNow
                    };
                }
            }
            return file ?? new AppFile();
        }

        public static async Task<ImageDropdown[]> GetOfferedImages(ITableStorageService<AppFile> appFileService)
        {
            try
            {
                AppFile file = await GetImagesFile(appFileService);
                byte[] bytes = file.Content;
                string jsonString = Encoding.UTF8.GetString(bytes);
                ImageDropdown[] images = System.Text.Json.JsonSerializer.Deserialize<ImageDropdown[]>(jsonString);
                return images;
            }
            catch
            {
                return new ImageDropdown[0];
            }
        }

    }
}<|MERGE_RESOLUTION|>--- conflicted
+++ resolved
@@ -358,11 +358,6 @@
 
             return true;
         }
-<<<<<<< HEAD
-        
-=======
-
->>>>>>> 6eae4871
         public static string TfvarToJson(string hclString)
         {
             StringReader stringReader = new StringReader(hclString);
