--- conflicted
+++ resolved
@@ -28,21 +28,12 @@
         private HttpClient client;
         public RestHelper(IConfiguration configuration)
         {
-<<<<<<< HEAD
-            collectionUri   = configuration["CollectionUri"];
-            project         = configuration["ProjectName"];
-            repositoryId    = configuration["RepositoryId"];
-            PAT             = configuration["PAT"];
-            branch          = configuration["SourceBranch"];
-            sdafGeneralId   = configuration["SDAF_GENERAL_GROUP_ID"];
-=======
             collectionUri = configuration["CollectionUri"];
             project = configuration["ProjectName"];
             repositoryId = configuration["RepositoryId"];
             PAT = configuration["PAT"];
             branch = configuration["SourceBranch"];
             sdafGeneralId = configuration["SDAF_GENERAL_GROUP_ID"];
->>>>>>> bc7e0580
 
             client = new HttpClient();
 
@@ -206,11 +197,6 @@
         public async Task<EnvironmentModel[]> GetVariableGroups()
         {
             JsonElement values = await GetVariableGroupsJson();
-<<<<<<< HEAD
-            
-=======
-
->>>>>>> bc7e0580
             List<EnvironmentModel> variableGroups = new List<EnvironmentModel>();
 
             foreach (var value in values.EnumerateArray())
@@ -231,11 +217,6 @@
         public async Task<List<SelectListItem>> GetEnvironmentsList()
         {
             JsonElement values = await GetVariableGroupsJson();
-<<<<<<< HEAD
-            
-=======
-
->>>>>>> bc7e0580
             List<SelectListItem> variableGroups = new List<SelectListItem>
             {
                 new SelectListItem { Text = "", Value = "" }
@@ -379,19 +360,6 @@
             }
 
             // Persist any existing variables
-<<<<<<< HEAD
-            string environmentJsonString    = JsonConvert.SerializeObject(environment);
-            string variablesJsonString      = JsonDocument.Parse(getResponseBody).RootElement.GetProperty("variables").ToString();
-            dynamic dynamicEnvironment      = JsonConvert.DeserializeObject(environmentJsonString);
-            dynamic dynamicVariables        = JsonConvert.DeserializeObject(variablesJsonString);
-
-            dynamicVariables.Agent                  = JToken.FromObject(environment.variables.Agent);
-            dynamicVariables.ARM_CLIENT_ID          = JToken.FromObject(environment.variables.ARM_CLIENT_ID);
-            dynamicVariables.ARM_CLIENT_SECRET      = JToken.FromObject(environment.variables.ARM_CLIENT_SECRET);
-            dynamicVariables.ARM_TENANT_ID          = JToken.FromObject(environment.variables.ARM_TENANT_ID);
-            dynamicVariables.ARM_SUBSCRIPTION_ID    = JToken.FromObject(environment.variables.ARM_SUBSCRIPTION_ID);
-            dynamicVariables.sap_fqdn               = JToken.FromObject(environment.variables.sap_fqdn);
-=======
             string environmentJsonString = JsonConvert.SerializeObject(environment);
             string variablesJsonString = JsonDocument.Parse(getResponseBody).RootElement.GetProperty("variables").ToString();
             dynamic dynamicEnvironment = JsonConvert.DeserializeObject(environmentJsonString);
@@ -403,7 +371,6 @@
             dynamicVariables.ARM_TENANT_ID = JToken.FromObject(environment.variables.ARM_TENANT_ID);
             dynamicVariables.ARM_SUBSCRIPTION_ID = JToken.FromObject(environment.variables.ARM_SUBSCRIPTION_ID);
             dynamicVariables.sap_fqdn = JToken.FromObject(environment.variables.sap_fqdn);
->>>>>>> bc7e0580
 
             dynamicEnvironment.variables = dynamicVariables;
 
