using AutomationForm.Models;
using Microsoft.AspNetCore.Mvc;
using Microsoft.AspNetCore.Mvc.Rendering;
using Microsoft.Extensions.Configuration;
using Newtonsoft;
using Newtonsoft.Json;
using Newtonsoft.Json.Linq;
using System;
using System.Collections.Generic;
using System.Linq;
using System.Net.Http;
using System.Net.Http.Headers;
using System.Text;
using System.Text.Json;
using JsonSerializer = System.Text.Json.JsonSerializer;
using System.Threading.Tasks;

namespace AutomationForm.Controllers
{
    public class RestHelper : Controller
    {
        private readonly string collectionUri;
        private readonly string project;
        private readonly string repositoryId;
        private readonly string PAT;
        private readonly string branch;
        private HttpClient client;
        public RestHelper(IConfiguration configuration)
        {
            collectionUri   = configuration["CollectionUri"];
            project         = configuration["ProjectName"];
            repositoryId    = configuration["RepositoryId"];
            PAT             = configuration["PAT"];
            branch          = configuration["SourceBranch"];

            client = new HttpClient();
            
            client.DefaultRequestHeaders.Accept.Add(
                new MediaTypeWithQualityHeaderValue("application/json"));

            client.DefaultRequestHeaders.Authorization = new AuthenticationHeaderValue("Basic",
                Convert.ToBase64String(
                    System.Text.ASCIIEncoding.ASCII.GetBytes(
                        string.Format("{0}:{1}", "", PAT))));

            client.DefaultRequestHeaders.Add("User-Agent", "sap-automation");
        }

        // Get ADO project id
        public async Task<string> GetProjectId()
        {
            string getUri = $"{collectionUri}_apis/projects/{project}?api-version=7.1-preview.4";
            using HttpResponseMessage response = client.GetAsync(getUri).Result;
            string responseBody = await response.Content.ReadAsStringAsync();
            HandleResponse(response, responseBody);

            return JsonDocument.Parse(responseBody).RootElement.GetProperty("id").GetString();
        }

        // Add or edit a file in ADO
        public async Task UpdateRepo(string path, string content)
        {
            string getUri = $"{collectionUri}{project}/_apis/git/repositories/{repositoryId}/refs/?filter=heads/{branch}";
            string postUri = $"{collectionUri}{project}/_apis/git/repositories/{repositoryId}/pushes?api-version=5.1";
            string ooId;

            using HttpResponseMessage response = client.GetAsync(getUri).Result;
            string responseBody = await response.Content.ReadAsStringAsync();
            HandleResponse(response, responseBody);

            ooId = JsonDocument.Parse(responseBody).RootElement.GetProperty("value")[0].GetProperty("objectId").GetString();

            // Create request body
            Refupdate refUpdate = new Refupdate()
            {
                name = $"refs/heads/{branch}",
                oldObjectId = ooId
            };
            GitRequestBody requestBody = new GitRequestBody()
            {
                refUpdates = new Refupdate[] { refUpdate },
            };
            StringContent editContent = Helper.CreateHttpContent("edit", path, content, requestBody);

            // try to edit file (if it exists)
            HttpResponseMessage editResponse = await client.PostAsync(postUri, editContent);

            // add file on unsuccessful edit (because it does not exist)
            if (!editResponse.IsSuccessStatusCode)
            {
                StringContent addContent = Helper.CreateHttpContent("add", path, content, requestBody);
                HttpResponseMessage addResponse = await client.PostAsync(postUri, addContent);
                string addResponseBody = await addResponse.Content.ReadAsStringAsync();
                HandleResponse(addResponse, addResponseBody);
            }
        }

        // Trigger a pipeline in azure devops
        public async Task TriggerPipeline(string pipelineId, string id, bool system, string workload_environment, string environment)
        {
            string postUri = $"{collectionUri}{project}/_apis/pipelines/{pipelineId}/runs?api-version=6.0-preview.1";

            PipelineRequestBody requestBody = new PipelineRequestBody
            {
                resources = new Resources
                {
                    repositories = new Repositories
                    {
                        self = new Self
                        {
                            refName = $"refs/heads/{branch}"
                        }
                    }
                }
            };
            if (system)
            {
                requestBody.templateParameters = new Templateparameters
                {
                    sap_system = id,
                    environment = workload_environment
                };
            }
            else
            {
                requestBody.templateParameters = new Templateparameters
                {
                    workload_zone = id,
                    deployer_environment_parameter = environment,
                    workload_environment_parameter = workload_environment
                };
            }

            string requestJson = JsonSerializer.Serialize(requestBody, typeof(PipelineRequestBody), new JsonSerializerOptions() { IgnoreNullValues = true });
            StringContent content = new StringContent(requestJson, Encoding.ASCII, "application/json");

            HttpResponseMessage response = await client.PostAsync(postUri, content);
            string responseBody = await response.Content.ReadAsStringAsync();
            HandleResponse(response, responseBody);
        }

        // Get an array of file names from azure sap-automation region given a directory
        public async Task<string[]> GetTemplateFileNames(string scopePath)
        {
            string getUri = $"https://api.github.com/repos/Azure/sap-automation/contents/{scopePath}?ref=main";

            using HttpResponseMessage response = client.GetAsync(getUri).Result;
            string responseBody = await response.Content.ReadAsStringAsync();
            HandleResponse(response, responseBody);
            
            List<string> fileNames = new List<string>();

            JsonElement values = JsonDocument.Parse(responseBody).RootElement;
            foreach (var value in values.EnumerateArray())
            {
                string path = value.GetProperty("path").GetString() + "/";
                string filename = value.GetProperty("name").GetString() + ".tfvars";
                fileNames.Add(path + filename);
            }

            return fileNames.ToArray();
        }

        // Get a file from azure sap-automation repository
        public async Task<string> GetTemplateFile(string path)
        {
            string getUri = $"https://api.github.com/repos/Azure/sap-automation/contents/{path}?ref=main";

            using HttpResponseMessage response = client.GetAsync(getUri).Result;
            string responseBody = await response.Content.ReadAsStringAsync();
            HandleResponse(response, responseBody);

            string bitstring = JsonDocument.Parse(responseBody).RootElement.GetProperty("content").GetString();
            return Encoding.UTF8.GetString(Convert.FromBase64String(bitstring));
        }

        // List all variable groups from azure devops
        public async Task<EnvironmentModel[]> GetVariableGroups()
        {
            string getUri = $"{collectionUri}{project}/_apis/distributedtask/variablegroups?api-version=6.0-preview.2";

            using HttpResponseMessage response = client.GetAsync(getUri).Result;
            string responseBody = await response.Content.ReadAsStringAsync();
            HandleResponse(response, responseBody);

            JsonElement values = JsonDocument.Parse(responseBody).RootElement.GetProperty("value");
            
            List<EnvironmentModel> variableGroups = new List<EnvironmentModel>();

            foreach (var value in values.EnumerateArray())
            {
                EnvironmentModel environment = JsonSerializer.Deserialize<EnvironmentModel>(value.ToString());
                if (environment.name.StartsWith("SDAF-"))
                {
                    environment.name = environment.name.Replace("SDAF-", "");
                    variableGroups.Add(environment);
                }
                
            }

            return variableGroups.ToArray();
        }
        
        // Get a list of all variable group names for use in a dropdown
        public async Task<List<SelectListItem>> GetEnvironmentsList()
        {
            string getUri = $"{collectionUri}{project}/_apis/distributedtask/variablegroups?api-version=6.0-preview.2";

            using HttpResponseMessage response = client.GetAsync(getUri).Result;
            string responseBody = await response.Content.ReadAsStringAsync();
            HandleResponse(response, responseBody);

            JsonElement values = JsonDocument.Parse(responseBody).RootElement.GetProperty("value");
            
            List<SelectListItem> variableGroups = new List<SelectListItem>
            {
                new SelectListItem { Text = "", Value = "" }
            };

            foreach (var value in values.EnumerateArray())
            {
                string text = value.GetProperty("name").ToString().Replace("SDAF-", "");
                variableGroups.Add(new SelectListItem
                {
                    Text = text,
                    Value = text
                });
            }

            return variableGroups;
        }

        // Get a specific variable group from azure devops
        public async Task<EnvironmentModel> GetVariableGroup(int id)
        {
            string getUri = $"{collectionUri}{project}/_apis/distributedtask/variablegroups/{id}?api-version=6.0-preview.2";

            using HttpResponseMessage response = client.GetAsync(getUri).Result;
            string responseBody = await response.Content.ReadAsStringAsync();
            HandleResponse(response, responseBody);

            EnvironmentModel environment = JsonSerializer.Deserialize<EnvironmentModel>(responseBody);
            environment.name = environment.name.Replace("SDAF-", "");
            return environment;
        }

        // Create a variable group in azure devops
        public async Task CreateVariableGroup(EnvironmentModel environment, string newName, string description)
        {
            string postUri = $"{collectionUri}{project}/_apis/distributedtask/variablegroups?api-version=6.0-preview.2";

            string projectId = GetProjectId().Result;

            newName = "SDAF-" + newName.Replace("SDAF-", "");
            environment.name = newName;
            environment.variableGroupProjectReferences = new VariableGroupProjectReference[]
                {
                    new VariableGroupProjectReference
                    {
                        name = newName,
                        description = description,
                        projectReference = new ProjectReference
                        {
                            id = projectId,
                            name = project
                        }
                    }
                };

            string requestJson = JsonSerializer.Serialize(environment, typeof(EnvironmentModel), new JsonSerializerOptions() { IgnoreNullValues = true });
            StringContent content = new StringContent(requestJson, Encoding.ASCII, "application/json");
            
            HttpResponseMessage response = await client.PostAsync(postUri, content);
            string responseBody = await response.Content.ReadAsStringAsync();
            HandleResponse(response, responseBody);

        }

        // Update a variable group in azure devops
        public async Task UpdateVariableGroup(EnvironmentModel environment, string newName, string description)
        {
            string uri = $"{collectionUri}{project}/_apis/distributedtask/variablegroups/{environment.id}?api-version=6.0-preview.2";

            // Get the existing environment
            using HttpResponseMessage getResponse = client.GetAsync(uri).Result;
            string getResponseBody = await getResponse.Content.ReadAsStringAsync();
            HandleResponse(getResponse, getResponseBody);

            EnvironmentModel existingEnvironment = JsonSerializer.Deserialize<EnvironmentModel>(getResponseBody);

            // Persist and update the project reference
            environment.variableGroupProjectReferences = existingEnvironment.variableGroupProjectReferences;
            if (environment.variableGroupProjectReferences != null && environment.variableGroupProjectReferences.Length > 0)
            {
                newName = "SDAF-" + newName.Replace("SDAF-", "");
                environment.variableGroupProjectReferences[0].name = newName;
                environment.variableGroupProjectReferences[0].description = description;
            }
            else
            {
                throw new Exception("Existing environment project reference was empty");
            }

            // Persist any existing variables
            string environmentJsonString    = JsonConvert.SerializeObject(environment);
            string variablesJsonString      = JsonDocument.Parse(getResponseBody).RootElement.GetProperty("variables").ToString();
            dynamic dynamicEnvironment      = JsonConvert.DeserializeObject(environmentJsonString);
            dynamic dynamicVariables        = JsonConvert.DeserializeObject(variablesJsonString);

<<<<<<< HEAD
            dynamicVariables.SPN_secret             = JToken.FromObject(environment.variables.SPN_secret);
            dynamicVariables.SPN_tenant             = JToken.FromObject(environment.variables.SPN_tenant);
            dynamicVariables.SPN_subscriptionID     = JToken.FromObject(environment.variables.SPN_subscriptionID);
            dynamicVariables.SPN_App_ID             = JToken.FromObject(environment.variables.SPN_App_ID);
            dynamicVariables.Agent                  = JToken.FromObject(environment.variables.Agent);
            dynamicVariables.ARM_CLIENT_ID          = JToken.FromObject(environment.variables.ARM_CLIENT_ID);
=======
            dynamicVariables.Agent                  = JToken.FromObject(environment.variables.Agent);
            dynamicVariables.ARM_CLIENT_ID          = JToken.FromObject(environment.variables.ARM_CLIENT_ID);
            dynamicVariables.ARM_CLIENT_SECRET      = JToken.FromObject(environment.variables.ARM_CLIENT_SECRET);
            dynamicVariables.ARM_TENANT_ID          = JToken.FromObject(environment.variables.ARM_TENANT_ID);

>>>>>>> 32b9d4e5
            dynamicVariables.ARM_SUBSCRIPTION_ID    = JToken.FromObject(environment.variables.ARM_SUBSCRIPTION_ID);
            dynamicVariables.sap_fqdn               = JToken.FromObject(environment.variables.sap_fqdn);

            dynamicEnvironment.variables = dynamicVariables;

            // Make the put call
            string requestJson = JsonConvert.SerializeObject(dynamicEnvironment, new JsonSerializerSettings { NullValueHandling = NullValueHandling.Ignore });
            StringContent content = new StringContent(requestJson, Encoding.ASCII, "application/json");

            HttpResponseMessage putResponse = await client.PutAsync(uri, content);
            string putResponseBody = await putResponse.Content.ReadAsStringAsync();
            HandleResponse(putResponse, putResponseBody);
        }

        private void HandleResponse(HttpResponseMessage response, string responseBody)
        {
            if (!response.IsSuccessStatusCode)
            {
                throw new HttpRequestException(JsonDocument.Parse(responseBody).RootElement.GetProperty("message").ToString());
            }
        }

    }
}<|MERGE_RESOLUTION|>--- conflicted
+++ resolved
@@ -307,20 +307,10 @@
             dynamic dynamicEnvironment      = JsonConvert.DeserializeObject(environmentJsonString);
             dynamic dynamicVariables        = JsonConvert.DeserializeObject(variablesJsonString);
 
-<<<<<<< HEAD
-            dynamicVariables.SPN_secret             = JToken.FromObject(environment.variables.SPN_secret);
-            dynamicVariables.SPN_tenant             = JToken.FromObject(environment.variables.SPN_tenant);
-            dynamicVariables.SPN_subscriptionID     = JToken.FromObject(environment.variables.SPN_subscriptionID);
-            dynamicVariables.SPN_App_ID             = JToken.FromObject(environment.variables.SPN_App_ID);
-            dynamicVariables.Agent                  = JToken.FromObject(environment.variables.Agent);
-            dynamicVariables.ARM_CLIENT_ID          = JToken.FromObject(environment.variables.ARM_CLIENT_ID);
-=======
             dynamicVariables.Agent                  = JToken.FromObject(environment.variables.Agent);
             dynamicVariables.ARM_CLIENT_ID          = JToken.FromObject(environment.variables.ARM_CLIENT_ID);
             dynamicVariables.ARM_CLIENT_SECRET      = JToken.FromObject(environment.variables.ARM_CLIENT_SECRET);
             dynamicVariables.ARM_TENANT_ID          = JToken.FromObject(environment.variables.ARM_TENANT_ID);
-
->>>>>>> 32b9d4e5
             dynamicVariables.ARM_SUBSCRIPTION_ID    = JToken.FromObject(environment.variables.ARM_SUBSCRIPTION_ID);
             dynamicVariables.sap_fqdn               = JToken.FromObject(environment.variables.sap_fqdn);
 
